{
 "cells": [
  {
   "cell_type": "markdown",
   "id": "fd87af27-37b6-4b78-b01e-431673c8010a",
   "metadata": {},
   "source": [
    "# Generate inversion with the constructor function"
   ]
  },
  {
   "cell_type": "code",
   "execution_count": 1,
   "id": "fa174e25-ec16-4b65-b351-d5337a5f9462",
   "metadata": {
    "execution": {
<<<<<<< HEAD
     "iopub.execute_input": "2025-08-28T21:52:09.974776Z",
     "iopub.status.busy": "2025-08-28T21:52:09.974280Z",
     "iopub.status.idle": "2025-08-28T21:52:10.941426Z",
     "shell.execute_reply": "2025-08-28T21:52:10.940747Z",
     "shell.execute_reply.started": "2025-08-28T21:52:09.974715Z"
=======
     "iopub.execute_input": "2025-08-28T23:51:55.239307Z",
     "iopub.status.busy": "2025-08-28T23:51:55.238248Z",
     "iopub.status.idle": "2025-08-28T23:51:56.210418Z",
     "shell.execute_reply": "2025-08-28T23:51:56.209741Z"
>>>>>>> 5f673883
    }
   },
   "outputs": [],
   "source": [
    "import matplotlib.pyplot as plt\n",
    "import numpy as np\n",
    "import pandas as pd\n",
    "from regressor import LinearRegressor\n",
    "\n",
    "import inversion_ideas as ii"
   ]
  },
  {
   "cell_type": "markdown",
   "id": "c10e1d27-613d-4521-9fe5-606099062da9",
   "metadata": {},
   "source": [
    "## Synthetic data"
   ]
  },
  {
   "cell_type": "code",
   "execution_count": 2,
   "id": "231a716f-d2ed-47e5-a7df-e73c29593a27",
   "metadata": {
    "execution": {
<<<<<<< HEAD
     "iopub.execute_input": "2025-08-28T21:52:10.942236Z",
     "iopub.status.busy": "2025-08-28T21:52:10.941943Z",
     "iopub.status.idle": "2025-08-28T21:52:10.949968Z",
     "shell.execute_reply": "2025-08-28T21:52:10.949182Z",
     "shell.execute_reply.started": "2025-08-28T21:52:10.942215Z"
=======
     "iopub.execute_input": "2025-08-28T23:51:56.212680Z",
     "iopub.status.busy": "2025-08-28T23:51:56.212366Z",
     "iopub.status.idle": "2025-08-28T23:51:56.219478Z",
     "shell.execute_reply": "2025-08-28T23:51:56.218973Z"
>>>>>>> 5f673883
    }
   },
   "outputs": [
    {
     "data": {
      "text/plain": [
       "array([0.78225148, 0.67148671, 0.2373809 , 0.17946133, 0.34662367,\n",
       "       0.15210999, 0.31142952, 0.23900652, 0.54355731, 0.91770851])"
      ]
     },
     "execution_count": 2,
     "metadata": {},
     "output_type": "execute_result"
    }
   ],
   "source": [
    "n_params = 10\n",
    "rng = np.random.default_rng(seed=4242)\n",
    "true_model = rng.uniform(size=10)\n",
    "true_model"
   ]
  },
  {
   "cell_type": "code",
   "execution_count": 3,
   "id": "49714d31-2b86-4bc7-b1ef-8596706aceb2",
   "metadata": {
    "execution": {
<<<<<<< HEAD
     "iopub.execute_input": "2025-08-28T21:52:10.950878Z",
     "iopub.status.busy": "2025-08-28T21:52:10.950575Z",
     "iopub.status.idle": "2025-08-28T21:52:10.964204Z",
     "shell.execute_reply": "2025-08-28T21:52:10.963296Z",
     "shell.execute_reply.started": "2025-08-28T21:52:10.950853Z"
=======
     "iopub.execute_input": "2025-08-28T23:51:56.221527Z",
     "iopub.status.busy": "2025-08-28T23:51:56.221332Z",
     "iopub.status.idle": "2025-08-28T23:51:56.224699Z",
     "shell.execute_reply": "2025-08-28T23:51:56.224049Z"
>>>>>>> 5f673883
    }
   },
   "outputs": [],
   "source": [
    "# Build the X matrix\n",
    "n_data = 25\n",
    "shape = (n_data, n_params)\n",
    "X = rng.uniform(size=n_data * n_params).reshape(shape)"
   ]
  },
  {
   "cell_type": "code",
   "execution_count": 4,
   "id": "00dce0f3-3258-41f6-91e7-d0be28c0df9b",
   "metadata": {
    "execution": {
<<<<<<< HEAD
     "iopub.execute_input": "2025-08-28T21:52:10.965298Z",
     "iopub.status.busy": "2025-08-28T21:52:10.965021Z",
     "iopub.status.idle": "2025-08-28T21:52:10.974335Z",
     "shell.execute_reply": "2025-08-28T21:52:10.973443Z",
     "shell.execute_reply.started": "2025-08-28T21:52:10.965275Z"
=======
     "iopub.execute_input": "2025-08-28T23:51:56.227066Z",
     "iopub.status.busy": "2025-08-28T23:51:56.226761Z",
     "iopub.status.idle": "2025-08-28T23:51:56.232496Z",
     "shell.execute_reply": "2025-08-28T23:51:56.231942Z"
>>>>>>> 5f673883
    }
   },
   "outputs": [
    {
     "data": {
      "text/plain": [
       "array([2.83840696, 2.18091081, 2.00623242, 2.08333039, 2.01694883,\n",
       "       2.7826232 , 2.10564027, 1.27333506, 2.08859855, 1.94177648,\n",
       "       1.88492037, 2.92394733, 2.17231952, 3.08009275, 1.61670886,\n",
       "       1.77403753, 2.67305005, 1.91413882, 2.42117827, 2.13991628,\n",
       "       2.0153805 , 2.71388471, 2.65944255, 2.44416121, 3.14217523])"
      ]
     },
     "execution_count": 4,
     "metadata": {},
     "output_type": "execute_result"
    }
   ],
   "source": [
    "# Generate synthetic data with noise\n",
    "synthetic_data = X @ true_model\n",
    "maxabs = np.max(np.abs(synthetic_data))\n",
    "std_err = 1e-2 * maxabs\n",
    "noise = rng.normal(scale=std_err, size=synthetic_data.size)\n",
    "synthetic_data += noise\n",
    "synthetic_data"
   ]
  },
  {
   "cell_type": "markdown",
   "id": "6727d690-e683-47a0-b580-1a112c2f991c",
   "metadata": {},
   "source": [
    "## Define the `Inversion` with the constructor function"
   ]
  },
  {
   "cell_type": "code",
   "execution_count": 5,
   "id": "b7f0bcbb-0821-4679-9392-dd0a8c2a8fbf",
   "metadata": {
    "execution": {
<<<<<<< HEAD
     "iopub.execute_input": "2025-08-28T21:52:10.975452Z",
     "iopub.status.busy": "2025-08-28T21:52:10.975155Z",
     "iopub.status.idle": "2025-08-28T21:52:10.982843Z",
     "shell.execute_reply": "2025-08-28T21:52:10.981972Z",
     "shell.execute_reply.started": "2025-08-28T21:52:10.975429Z"
=======
     "iopub.execute_input": "2025-08-28T23:51:56.234346Z",
     "iopub.status.busy": "2025-08-28T23:51:56.234012Z",
     "iopub.status.idle": "2025-08-28T23:51:56.236737Z",
     "shell.execute_reply": "2025-08-28T23:51:56.236181Z"
>>>>>>> 5f673883
    }
   },
   "outputs": [],
   "source": [
    "simulation = LinearRegressor(X, sleep=1)"
   ]
  },
  {
   "cell_type": "code",
   "execution_count": 6,
   "id": "6355f4c3-5d25-46a7-b60d-a42a3f68eaa0",
   "metadata": {
    "execution": {
<<<<<<< HEAD
     "iopub.execute_input": "2025-08-28T21:52:10.985507Z",
     "iopub.status.busy": "2025-08-28T21:52:10.985210Z",
     "iopub.status.idle": "2025-08-28T21:52:10.993675Z",
     "shell.execute_reply": "2025-08-28T21:52:10.993007Z",
     "shell.execute_reply.started": "2025-08-28T21:52:10.985480Z"
=======
     "iopub.execute_input": "2025-08-28T23:51:56.238324Z",
     "iopub.status.busy": "2025-08-28T23:51:56.238129Z",
     "iopub.status.idle": "2025-08-28T23:51:56.242742Z",
     "shell.execute_reply": "2025-08-28T23:51:56.242076Z"
>>>>>>> 5f673883
    }
   },
   "outputs": [
    {
     "data": {
      "text/latex": [
       "$\\phi_{d} (m)$"
      ],
      "text/plain": [
       "φd(m)"
      ]
     },
     "execution_count": 6,
     "metadata": {},
     "output_type": "execute_result"
    }
   ],
   "source": [
    "uncertainty = std_err * np.ones_like(synthetic_data)\n",
    "data_misfit = ii.DataMisfit(synthetic_data, uncertainty, simulation)\n",
    "data_misfit"
   ]
  },
  {
   "cell_type": "code",
   "execution_count": 7,
   "id": "c685e7d8-eb05-4ce0-8674-9c07b59f245e",
   "metadata": {
    "execution": {
<<<<<<< HEAD
     "iopub.execute_input": "2025-08-28T21:52:10.994695Z",
     "iopub.status.busy": "2025-08-28T21:52:10.994450Z",
     "iopub.status.idle": "2025-08-28T21:52:11.003681Z",
     "shell.execute_reply": "2025-08-28T21:52:11.003010Z",
     "shell.execute_reply.started": "2025-08-28T21:52:10.994673Z"
=======
     "iopub.execute_input": "2025-08-28T23:51:56.244811Z",
     "iopub.status.busy": "2025-08-28T23:51:56.244507Z",
     "iopub.status.idle": "2025-08-28T23:51:56.248559Z",
     "shell.execute_reply": "2025-08-28T23:51:56.248070Z"
>>>>>>> 5f673883
    }
   },
   "outputs": [
    {
     "data": {
      "text/latex": [
       "$\\phi_{s} (m)$"
      ],
      "text/plain": [
       "φs(m)"
      ]
     },
     "execution_count": 7,
     "metadata": {},
     "output_type": "execute_result"
    }
   ],
   "source": [
    "smallness = ii.TikhonovZero(n_params)\n",
    "smallness"
   ]
  },
  {
   "cell_type": "code",
   "execution_count": 8,
   "id": "eae6894e-7e68-48bb-aca3-5adba5dbcf48",
   "metadata": {
    "execution": {
<<<<<<< HEAD
     "iopub.execute_input": "2025-08-28T21:52:11.004812Z",
     "iopub.status.busy": "2025-08-28T21:52:11.004464Z",
     "iopub.status.idle": "2025-08-28T21:52:11.012852Z",
     "shell.execute_reply": "2025-08-28T21:52:11.012006Z",
     "shell.execute_reply.started": "2025-08-28T21:52:11.004778Z"
=======
     "iopub.execute_input": "2025-08-28T23:51:56.250630Z",
     "iopub.status.busy": "2025-08-28T23:51:56.250105Z",
     "iopub.status.idle": "2025-08-28T23:51:56.254430Z",
     "shell.execute_reply": "2025-08-28T23:51:56.253856Z"
>>>>>>> 5f673883
    }
   },
   "outputs": [],
   "source": [
    "starting_beta = 1e4\n",
    "beta_cooling_factor = 2.0\n",
    "chi_target = 1.0\n",
    "initial_model = np.zeros(n_params)\n",
    "minimizer = ii.ConjugateGradient()\n",
    "\n",
    "inversion = ii.create_inversion(\n",
    "    data_misfit,\n",
    "    smallness,\n",
    "    starting_beta=starting_beta,\n",
    "    initial_model=initial_model,\n",
    "    minimizer=minimizer,\n",
    "    beta_cooling_factor=beta_cooling_factor,\n",
    "    chi_target=chi_target,\n",
    ")"
   ]
  },
  {
   "cell_type": "code",
   "execution_count": 9,
   "id": "13cdaf2b-4b64-4328-8412-3837ad0f30be",
   "metadata": {
    "execution": {
<<<<<<< HEAD
     "iopub.execute_input": "2025-08-28T21:52:11.014295Z",
     "iopub.status.busy": "2025-08-28T21:52:11.013870Z",
     "iopub.status.idle": "2025-08-28T21:52:19.318921Z",
     "shell.execute_reply": "2025-08-28T21:52:19.317876Z",
     "shell.execute_reply.started": "2025-08-28T21:52:11.014255Z"
=======
     "iopub.execute_input": "2025-08-28T23:51:56.256759Z",
     "iopub.status.busy": "2025-08-28T23:51:56.256119Z",
     "iopub.status.idle": "2025-08-28T23:52:04.428321Z",
     "shell.execute_reply": "2025-08-28T23:52:04.427406Z"
>>>>>>> 5f673883
    }
   },
   "outputs": [
    {
     "data": {
      "application/vnd.jupyter.widget-view+json": {
<<<<<<< HEAD
       "model_id": "002b05db65dd438391598c222d9765ee",
=======
       "model_id": "0c4ccd0b1ef44ba684a3097abc0ae373",
>>>>>>> 5f673883
       "version_major": 2,
       "version_minor": 0
      },
      "text/plain": [
       "Output()"
      ]
     },
     "metadata": {},
     "output_type": "display_data"
    },
    {
     "name": "stderr",
     "output_type": "stream",
     "text": [
      "INFO: 🎉 Inversion successfully finished due to stopping criteria.\n"
     ]
    },
    {
     "data": {
      "text/html": [
       "<pre style=\"white-space:pre;overflow-x:auto;line-height:normal;font-family:Menlo,'DejaVu Sans Mono',consolas,'Courier New',monospace\"></pre>\n"
      ],
      "text/plain": []
     },
     "metadata": {},
     "output_type": "display_data"
    },
    {
     "data": {
      "text/plain": [
       "array([0.78781288, 0.63620201, 0.24614325, 0.19419172, 0.33960912,\n",
       "       0.17601478, 0.32485425, 0.26662823, 0.52718966, 0.89311259])"
      ]
     },
     "execution_count": 9,
     "metadata": {},
     "output_type": "execute_result"
    }
   ],
   "source": [
    "inversion.run()"
   ]
  },
  {
   "cell_type": "code",
   "execution_count": 10,
   "id": "de2eb01c-4c34-4a0e-9c63-dc71ec6e23c3",
   "metadata": {
    "execution": {
<<<<<<< HEAD
     "iopub.execute_input": "2025-08-28T21:52:19.319745Z",
     "iopub.status.busy": "2025-08-28T21:52:19.319495Z",
     "iopub.status.idle": "2025-08-28T21:52:19.325206Z",
     "shell.execute_reply": "2025-08-28T21:52:19.324555Z",
     "shell.execute_reply.started": "2025-08-28T21:52:19.319719Z"
=======
     "iopub.execute_input": "2025-08-28T23:52:04.508838Z",
     "iopub.status.busy": "2025-08-28T23:52:04.508410Z",
     "iopub.status.idle": "2025-08-28T23:52:04.513376Z",
     "shell.execute_reply": "2025-08-28T23:52:04.512684Z"
>>>>>>> 5f673883
    }
   },
   "outputs": [
    {
     "data": {
      "text/plain": [
       "array([0.78781288, 0.63620201, 0.24614325, 0.19419172, 0.33960912,\n",
       "       0.17601478, 0.32485425, 0.26662823, 0.52718966, 0.89311259])"
      ]
     },
     "execution_count": 10,
     "metadata": {},
     "output_type": "execute_result"
    }
   ],
   "source": [
    "inverted_model = inversion.model\n",
    "inverted_model"
   ]
  },
  {
   "cell_type": "code",
   "execution_count": 11,
   "id": "5f2ec3b0-579b-4a07-b918-1e94e71f6ad0",
   "metadata": {
    "execution": {
<<<<<<< HEAD
     "iopub.execute_input": "2025-08-28T21:52:19.326148Z",
     "iopub.status.busy": "2025-08-28T21:52:19.325927Z",
     "iopub.status.idle": "2025-08-28T21:52:19.340709Z",
     "shell.execute_reply": "2025-08-28T21:52:19.340008Z",
     "shell.execute_reply.started": "2025-08-28T21:52:19.326128Z"
=======
     "iopub.execute_input": "2025-08-28T23:52:04.515295Z",
     "iopub.status.busy": "2025-08-28T23:52:04.515029Z",
     "iopub.status.idle": "2025-08-28T23:52:04.518722Z",
     "shell.execute_reply": "2025-08-28T23:52:04.518152Z"
>>>>>>> 5f673883
    }
   },
   "outputs": [
    {
     "name": "stdout",
     "output_type": "stream",
     "text": [
      "Result:\n",
      "[0.78781288 0.63620201 0.24614325 0.19419172 0.33960912 0.17601478\n",
      " 0.32485425 0.26662823 0.52718966 0.89311259]\n",
      "\n",
      "True model:\n",
      "[0.78225148 0.67148671 0.2373809  0.17946133 0.34662367 0.15210999\n",
      " 0.31142952 0.23900652 0.54355731 0.91770851]\n"
     ]
    }
   ],
   "source": [
    "print(\"Result:\")\n",
    "print(inverted_model)\n",
    "print()\n",
    "print(\"True model:\")\n",
    "print(true_model)"
   ]
  },
  {
   "cell_type": "code",
   "execution_count": 12,
   "id": "b3020223-df2d-413e-ba28-ea2631aeafed",
   "metadata": {
    "execution": {
<<<<<<< HEAD
     "iopub.execute_input": "2025-08-28T21:52:19.341932Z",
     "iopub.status.busy": "2025-08-28T21:52:19.341599Z",
     "iopub.status.idle": "2025-08-28T21:52:19.359965Z",
     "shell.execute_reply": "2025-08-28T21:52:19.359124Z",
     "shell.execute_reply.started": "2025-08-28T21:52:19.341907Z"
=======
     "iopub.execute_input": "2025-08-28T23:52:04.520401Z",
     "iopub.status.busy": "2025-08-28T23:52:04.520217Z",
     "iopub.status.idle": "2025-08-28T23:52:04.530598Z",
     "shell.execute_reply": "2025-08-28T23:52:04.530040Z"
>>>>>>> 5f673883
    }
   },
   "outputs": [
    {
     "data": {
      "text/html": [
       "<pre style=\"white-space:pre;overflow-x:auto;line-height:normal;font-family:Menlo,'DejaVu Sans Mono',consolas,'Courier New',monospace\">┏━━━━━━━━━━━┳━━━━━━━━━━┳━━━━━━━━━━┳━━━━━━━━━━┳━━━━━━━━━━┳━━━━━━━━━━┳━━━━━━━━━━┓\n",
       "┃<span style=\"font-weight: bold\"> Iteration </span>┃<span style=\"font-weight: bold\"> β        </span>┃<span style=\"font-weight: bold\"> φ_d      </span>┃<span style=\"font-weight: bold\"> φ_m      </span>┃<span style=\"font-weight: bold\"> β φ_m    </span>┃<span style=\"font-weight: bold\"> φ        </span>┃<span style=\"font-weight: bold\"> χ        </span>┃\n",
       "┡━━━━━━━━━━━╇━━━━━━━━━━╇━━━━━━━━━━╇━━━━━━━━━━╇━━━━━━━━━━╇━━━━━━━━━━╇━━━━━━━━━━┩\n",
       "│ 0         │ 1.00e+04 │ 1.36e+05 │ 0.00e+00 │ 0.00e+00 │ 1.36e+05 │ 5.44e+03 │\n",
       "│ 1         │ 1.00e+04 │ 3.28e+03 │ 1.51e+00 │ 1.51e+04 │ 1.84e+04 │ 1.31e+02 │\n",
       "│ 2         │ 5.00e+03 │ 1.37e+03 │ 1.77e+00 │ 8.85e+03 │ 1.02e+04 │ 5.50e+01 │\n",
       "│ 3         │ 2.50e+03 │ 5.80e+02 │ 1.99e+00 │ 4.97e+03 │ 5.55e+03 │ 2.32e+01 │\n",
       "│ 4         │ 1.25e+03 │ 2.31e+02 │ 2.18e+00 │ 2.73e+03 │ 2.96e+03 │ 9.23e+00 │\n",
       "│ 5         │ 6.25e+02 │ 8.70e+01 │ 2.34e+00 │ 1.46e+03 │ 1.55e+03 │ 3.48e+00 │\n",
       "│ 6         │ 3.12e+02 │ 3.50e+01 │ 2.45e+00 │ 7.66e+02 │ 8.01e+02 │ 1.40e+00 │\n",
       "│ 7         │ 1.56e+02 │ 1.83e+01 │ 2.52e+00 │ 3.94e+02 │ 4.12e+02 │ 7.34e-01 │\n",
       "└───────────┴──────────┴──────────┴──────────┴──────────┴──────────┴──────────┘\n",
       "</pre>\n"
      ],
      "text/plain": [
       "┏━━━━━━━━━━━┳━━━━━━━━━━┳━━━━━━━━━━┳━━━━━━━━━━┳━━━━━━━━━━┳━━━━━━━━━━┳━━━━━━━━━━┓\n",
       "┃\u001b[1m \u001b[0m\u001b[1mIteration\u001b[0m\u001b[1m \u001b[0m┃\u001b[1m \u001b[0m\u001b[1mβ       \u001b[0m\u001b[1m \u001b[0m┃\u001b[1m \u001b[0m\u001b[1mφ_d     \u001b[0m\u001b[1m \u001b[0m┃\u001b[1m \u001b[0m\u001b[1mφ_m     \u001b[0m\u001b[1m \u001b[0m┃\u001b[1m \u001b[0m\u001b[1mβ φ_m   \u001b[0m\u001b[1m \u001b[0m┃\u001b[1m \u001b[0m\u001b[1mφ       \u001b[0m\u001b[1m \u001b[0m┃\u001b[1m \u001b[0m\u001b[1mχ       \u001b[0m\u001b[1m \u001b[0m┃\n",
       "┡━━━━━━━━━━━╇━━━━━━━━━━╇━━━━━━━━━━╇━━━━━━━━━━╇━━━━━━━━━━╇━━━━━━━━━━╇━━━━━━━━━━┩\n",
       "│ 0         │ 1.00e+04 │ 1.36e+05 │ 0.00e+00 │ 0.00e+00 │ 1.36e+05 │ 5.44e+03 │\n",
       "│ 1         │ 1.00e+04 │ 3.28e+03 │ 1.51e+00 │ 1.51e+04 │ 1.84e+04 │ 1.31e+02 │\n",
       "│ 2         │ 5.00e+03 │ 1.37e+03 │ 1.77e+00 │ 8.85e+03 │ 1.02e+04 │ 5.50e+01 │\n",
       "│ 3         │ 2.50e+03 │ 5.80e+02 │ 1.99e+00 │ 4.97e+03 │ 5.55e+03 │ 2.32e+01 │\n",
       "│ 4         │ 1.25e+03 │ 2.31e+02 │ 2.18e+00 │ 2.73e+03 │ 2.96e+03 │ 9.23e+00 │\n",
       "│ 5         │ 6.25e+02 │ 8.70e+01 │ 2.34e+00 │ 1.46e+03 │ 1.55e+03 │ 3.48e+00 │\n",
       "│ 6         │ 3.12e+02 │ 3.50e+01 │ 2.45e+00 │ 7.66e+02 │ 8.01e+02 │ 1.40e+00 │\n",
       "│ 7         │ 1.56e+02 │ 1.83e+01 │ 2.52e+00 │ 3.94e+02 │ 4.12e+02 │ 7.34e-01 │\n",
       "└───────────┴──────────┴──────────┴──────────┴──────────┴──────────┴──────────┘\n"
      ]
     },
     "execution_count": 12,
     "metadata": {},
     "output_type": "execute_result"
    }
   ],
   "source": [
    "inversion.log.table"
   ]
  },
  {
   "cell_type": "code",
   "execution_count": 13,
   "id": "6f20ae55-e2bd-457b-bb4b-f456d2a6d0e6",
   "metadata": {
    "execution": {
<<<<<<< HEAD
     "iopub.execute_input": "2025-08-28T21:52:19.361244Z",
     "iopub.status.busy": "2025-08-28T21:52:19.360956Z",
     "iopub.status.idle": "2025-08-28T21:52:19.389745Z",
     "shell.execute_reply": "2025-08-28T21:52:19.388973Z",
     "shell.execute_reply.started": "2025-08-28T21:52:19.361220Z"
=======
     "iopub.execute_input": "2025-08-28T23:52:04.532283Z",
     "iopub.status.busy": "2025-08-28T23:52:04.532095Z",
     "iopub.status.idle": "2025-08-28T23:52:04.543966Z",
     "shell.execute_reply": "2025-08-28T23:52:04.543427Z"
>>>>>>> 5f673883
    }
   },
   "outputs": [
    {
     "data": {
      "text/html": [
       "<div>\n",
       "<style scoped>\n",
       "    .dataframe tbody tr th:only-of-type {\n",
       "        vertical-align: middle;\n",
       "    }\n",
       "\n",
       "    .dataframe tbody tr th {\n",
       "        vertical-align: top;\n",
       "    }\n",
       "\n",
       "    .dataframe thead th {\n",
       "        text-align: right;\n",
       "    }\n",
       "</style>\n",
       "<table border=\"1\" class=\"dataframe\">\n",
       "  <thead>\n",
       "    <tr style=\"text-align: right;\">\n",
       "      <th></th>\n",
       "      <th>beta</th>\n",
       "      <th>phi_d</th>\n",
       "      <th>phi_m</th>\n",
       "      <th>beta * phi_m</th>\n",
       "      <th>phi</th>\n",
       "      <th>chi</th>\n",
       "    </tr>\n",
       "    <tr>\n",
       "      <th>iter</th>\n",
       "      <th></th>\n",
       "      <th></th>\n",
       "      <th></th>\n",
       "      <th></th>\n",
       "      <th></th>\n",
       "      <th></th>\n",
       "    </tr>\n",
       "  </thead>\n",
       "  <tbody>\n",
       "    <tr>\n",
       "      <th>0</th>\n",
       "      <td>10000.00</td>\n",
       "      <td>135973.462849</td>\n",
       "      <td>0.000000</td>\n",
       "      <td>0.000000</td>\n",
       "      <td>135973.462849</td>\n",
       "      <td>5438.938514</td>\n",
       "    </tr>\n",
       "    <tr>\n",
       "      <th>1</th>\n",
       "      <td>10000.00</td>\n",
       "      <td>3283.956228</td>\n",
       "      <td>1.508719</td>\n",
       "      <td>15087.186914</td>\n",
       "      <td>18371.143142</td>\n",
       "      <td>131.358249</td>\n",
       "    </tr>\n",
       "    <tr>\n",
       "      <th>2</th>\n",
       "      <td>5000.00</td>\n",
       "      <td>1373.851751</td>\n",
       "      <td>1.770045</td>\n",
       "      <td>8850.225260</td>\n",
       "      <td>10224.077011</td>\n",
       "      <td>54.954070</td>\n",
       "    </tr>\n",
       "    <tr>\n",
       "      <th>3</th>\n",
       "      <td>2500.00</td>\n",
       "      <td>580.052698</td>\n",
       "      <td>1.988480</td>\n",
       "      <td>4971.201152</td>\n",
       "      <td>5551.253850</td>\n",
       "      <td>23.202108</td>\n",
       "    </tr>\n",
       "    <tr>\n",
       "      <th>4</th>\n",
       "      <td>1250.00</td>\n",
       "      <td>230.779281</td>\n",
       "      <td>2.180556</td>\n",
       "      <td>2725.695291</td>\n",
       "      <td>2956.474571</td>\n",
       "      <td>9.231171</td>\n",
       "    </tr>\n",
       "    <tr>\n",
       "      <th>5</th>\n",
       "      <td>625.00</td>\n",
       "      <td>87.019480</td>\n",
       "      <td>2.337612</td>\n",
       "      <td>1461.007428</td>\n",
       "      <td>1548.026907</td>\n",
       "      <td>3.480779</td>\n",
       "    </tr>\n",
       "    <tr>\n",
       "      <th>6</th>\n",
       "      <td>312.50</td>\n",
       "      <td>34.986943</td>\n",
       "      <td>2.450452</td>\n",
       "      <td>765.766158</td>\n",
       "      <td>800.753102</td>\n",
       "      <td>1.399478</td>\n",
       "    </tr>\n",
       "    <tr>\n",
       "      <th>7</th>\n",
       "      <td>156.25</td>\n",
       "      <td>18.339748</td>\n",
       "      <td>2.522215</td>\n",
       "      <td>394.096024</td>\n",
       "      <td>412.435773</td>\n",
       "      <td>0.733590</td>\n",
       "    </tr>\n",
       "  </tbody>\n",
       "</table>\n",
       "</div>"
      ],
      "text/plain": [
       "          beta          phi_d     phi_m  beta * phi_m            phi  \\\n",
       "iter                                                                   \n",
       "0     10000.00  135973.462849  0.000000      0.000000  135973.462849   \n",
       "1     10000.00    3283.956228  1.508719  15087.186914   18371.143142   \n",
       "2      5000.00    1373.851751  1.770045   8850.225260   10224.077011   \n",
       "3      2500.00     580.052698  1.988480   4971.201152    5551.253850   \n",
       "4      1250.00     230.779281  2.180556   2725.695291    2956.474571   \n",
       "5       625.00      87.019480  2.337612   1461.007428    1548.026907   \n",
       "6       312.50      34.986943  2.450452    765.766158     800.753102   \n",
       "7       156.25      18.339748  2.522215    394.096024     412.435773   \n",
       "\n",
       "              chi  \n",
       "iter               \n",
       "0     5438.938514  \n",
       "1      131.358249  \n",
       "2       54.954070  \n",
       "3       23.202108  \n",
       "4        9.231171  \n",
       "5        3.480779  \n",
       "6        1.399478  \n",
       "7        0.733590  "
      ]
     },
     "execution_count": 13,
     "metadata": {},
     "output_type": "execute_result"
    }
   ],
   "source": [
    "df = inversion.log.to_pandas()\n",
    "df"
   ]
  },
  {
   "cell_type": "code",
   "execution_count": 14,
   "id": "c941b221",
   "metadata": {
    "execution": {
<<<<<<< HEAD
     "iopub.execute_input": "2025-08-28T21:52:19.390982Z",
     "iopub.status.busy": "2025-08-28T21:52:19.390670Z",
     "iopub.status.idle": "2025-08-28T21:52:20.225381Z",
     "shell.execute_reply": "2025-08-28T21:52:20.224722Z",
     "shell.execute_reply.started": "2025-08-28T21:52:19.390949Z"
=======
     "iopub.execute_input": "2025-08-28T23:52:04.546079Z",
     "iopub.status.busy": "2025-08-28T23:52:04.545869Z",
     "iopub.status.idle": "2025-08-28T23:52:05.433017Z",
     "shell.execute_reply": "2025-08-28T23:52:05.432390Z"
>>>>>>> 5f673883
    }
   },
   "outputs": [
    {
     "data": {
      "image/png": "iVBORw0KGgoAAAANSUhEUgAAAi4AAAKTCAYAAAA+HoN0AAAAOnRFWHRTb2Z0d2FyZQBNYXRwbG90bGliIHZlcnNpb24zLjEwLjMsIGh0dHBzOi8vbWF0cGxvdGxpYi5vcmcvZiW1igAAAAlwSFlzAAAPYQAAD2EBqD+naQAAkvdJREFUeJzs3Xd803X+B/BXkjbpStPdtNAFtIVSZlkFBBFBtjjunAgOThBFRE6OUw9Rz4rnuX4MwQEqp+idgiCKokCh7FWgFFpGoXu36U7a5Pv7IzQQOmhL22/G6/l45CH5fj9J3l+E5sXn+xkSQRAEEBEREVkBqdgFEBEREbUUgwsRERFZDQYXIiIishoMLkRERGQ1GFyIiIjIajC4EBERkdVgcCEiIiKr4SB2AbbEYDAgOzsbSqUSEolE7HKIiIishiAIKC8vR2BgIKTSpvtVGFzaUXZ2NoKCgsQug4iIyGplZGSga9euTZ5ncGlHSqUSgPE33d3dXeRqiIiIrEdZWRmCgoJM36VNYXBpR/W3h9zd3RlciIiI2uBmQy04OJeIiIisBntcLJjeIOBwWjHyy2vgp3TCkDAvyKS2O+jX3q6XiIhaT9Qelz179mDq1KkIDAyERCLB5s2bzc4LgoDXXnsNgYGBcHZ2xu23344zZ86YtdFqtXjuuefg4+MDV1dXTJs2DZmZmWZtSkpKMGPGDKhUKqhUKsyYMQOlpaVmbdLT0zF16lS4urrCx8cH8+fPh06n64jLbpHtSTkYuXwnHvrkIJ7fmIiHPjmIkct3YntSjmg1dSR7u14iImobUYNLZWUl+vXrhxUrVjR6/p133sF7772HFStW4MiRI1Cr1Rg3bhzKy8tNbRYsWIBNmzZh48aNSEhIQEVFBaZMmQK9Xm9q8/DDDyMxMRHbt2/H9u3bkZiYiBkzZpjO6/V6TJ48GZWVlUhISMDGjRvx/fff48UXX+y4i2/G9qQczN1wHDmaGrPjuZoazN1w3Oa+zO3teomIqO0kgiAIYhcBGAfjbNq0CdOnTwdg7G0JDAzEggULsHjxYgDG3hV/f38sX74cTz/9NDQaDXx9ffHVV1/hgQceAHBtSvLPP/+Mu+66C2fPnkVUVBQOHjyIoUOHAgAOHjyI2NhYnDt3DpGRkfjll18wZcoUZGRkIDAwEACwceNGzJo1C/n5+S0eaFtWVgaVSgWNRtPmwbl6g4CRy3c2+BK/nptChkeGhUBqA2vFGAQBGw5eQaVW3+h5CQC1ygkJi+/gbSMiIhvW0u9Qix3jkpaWhtzcXIwfP950TKFQYPTo0di/fz+efvppHDt2DLW1tWZtAgMDER0djf379+Ouu+7CgQMHoFKpTKEFAIYNGwaVSoX9+/cjMjISBw4cQHR0tCm0AMBdd90FrVaLY8eOYcyYMY3WqNVqodVqTc/Lyspu+boPpxU3G1oAoEKrx5r4S7f8WdZAAJCjqcHhtGLEdvcWuxwiIhKZxQaX3NxcAIC/v7/ZcX9/f1y5csXURi6Xw9PTs0Gb+tfn5ubCz8+vwfv7+fmZtbnxczw9PSGXy01tGhMXF4dly5a18sqal1/efGipd3ukL7r7urXrZ4vhYkEFdqcU3LRdS39fiIjItllscKl343xuQRBuOsf7xjaNtW9LmxstWbIECxcuND2vXzznVvgpnVrU7ulR3W2iB+LAxaIWBZeW/r4QEZFts9h1XNRqNQA06PHIz8839Y6o1WrodDqUlJQ02yYvL6/B+xcUFJi1ufFzSkpKUFtb26An5noKhcK02Fx7LTo3JMwLASonNBWXJAACVMapwrbgZtcL2Nb1EhHRrbHY4BIWFga1Wo0dO3aYjul0OsTHx2P48OEAgJiYGDg6Opq1ycnJQVJSkqlNbGwsNBoNDh8+bGpz6NAhaDQaszZJSUnIybk2e+W3336DQqFATExMh17njWRSCZZOjQKABl/m9c+XTo2ymYGqzV1vvUl9AmzmeomI6NaIGlwqKiqQmJiIxMREAMYBuYmJiUhPT4dEIsGCBQvw1ltvYdOmTUhKSsKsWbPg4uKChx9+GACgUqnw5JNP4sUXX8Qff/yBEydO4NFHH0WfPn1w5513AgB69eqFCRMmYPbs2Th48CAOHjyI2bNnY8qUKYiMjAQAjB8/HlFRUZgxYwZOnDiBP/74A4sWLcLs2bNFWbp/QnQAVj86EGqV+e0RtcoJqx8diAnRAZ1eU0dq6nrdFMY7md8dyUBGcZUYpRERkaURRLRr1y4BxokjZo+ZM2cKgiAIBoNBWLp0qaBWqwWFQiGMGjVKOH36tNl7VFdXC88++6zg5eUlODs7C1OmTBHS09PN2hQVFQmPPPKIoFQqBaVSKTzyyCNCSUmJWZsrV64IkydPFpydnQUvLy/h2WefFWpqalp1PRqNRgAgaDSaVv9eNKZObxD2XygUNp/IFPZfKBTq9IZ2eV9LdeP11ujqhHtWJgghi38S7lmZINTW6cUukYiIOkhLv0MtZh0XW9Ae67iQuYziKkz6cC/KtXWYf0cPLBwfKXZJRETUAVr6HWqxY1yIACDIywX/vLcPAGDFrgs4dKlI5IqIiEhMDC5k8ab1C8R9A7vCIAALvk2EpqpW7JKIiEgkDC5kFZbd3Ruh3i7I0dTgbz+cAu9wEhHZJwYXsgpuCgd89NAAOMok+CUpFxuPZIhdEhERiYDBhaxG364eWHR1cO6yrWdwIb/8Jq8gIiJbw+BCVmX2bd0wsocPamoNeO6bRNTUNr6rNBER2SYGF7IqUqkE7/25H7xc5TibU4Z3tqeIXRIREXUiBheyOn7uTvjX/X0BAJ/vS8OulHyRKyIios7C4EJWaWwvf8waHgoAWPTdSeSX14hbEBERdQoGF7Jaf5vYEz3VShRV6vDidydhMHCKNBGRrWNwIavl5CjD/z00AAoHKfaeL8RnCWlil0RERB2MwYWsWri/Eq9OiQIAvPPrOSRlaUSuiIiIOhKDC1m9R4YGY3yUP2r1AuZ/cwKV2jqxSyIiog7C4EJWTyKRYPl9faF2d8Klwkos23pG7JKIiKiDMLiQTfB0leP9B/pDIgG+O5qJn05li10SERF1AAYXshmx3b0x7/YeAIAlP5xGRnGVyBUREVF7Y3Ahm/L8neHoH+SB8po6vPBtIur0BrFLIiKidsTgQjbFUSbFRw8OgJvCAUevlOD/dl4QuyQiImpHDC5kc4K9XfDPe6IBAP+38zwOpxWLXBEREbUXBheySXf374J7B3aBQQAWbDwBTVWt2CUREVE7YHAhm/X63dEI8XZBtqYGSzadgiBwSwAiImvH4EI2y03hgI8eHAAHqQQ/n87Fd0czxC6JiIhukUUHl7q6OrzyyisICwuDs7MzunXrhtdffx0Gw7WZIoIg4LXXXkNgYCCcnZ1x++2348wZ8wXItFotnnvuOfj4+MDV1RXTpk1DZmamWZuSkhLMmDEDKpUKKpUKM2bMQGlpaWdcJnWgfkEeeHF8JADgtS3JuJBfIXJFRER0Kyw6uCxfvhwff/wxVqxYgbNnz+Kdd97Bv/71L/zf//2fqc0777yD9957DytWrMCRI0egVqsxbtw4lJeXm9osWLAAmzZtwsaNG5GQkICKigpMmTIFer3e1Obhhx9GYmIitm/fju3btyMxMREzZszo1OuljvH0qG4Y0cMb1bV6zP/mBLR1+pu/iIiILJNgwSZPniw88cQTZsfuvfde4dFHHxUEQRAMBoOgVquFt99+23S+pqZGUKlUwscffywIgiCUlpYKjo6OwsaNG01tsrKyBKlUKmzfvl0QBEFITk4WAAgHDx40tTlw4IAAQDh37lyL69VoNAIAQaPRtP5iqUPlaqqF/st+FUIW/yS8vvWM2OUQEdENWvodatE9LiNHjsQff/yB1NRUAMDJkyeRkJCASZMmAQDS0tKQm5uL8ePHm16jUCgwevRo7N+/HwBw7Ngx1NbWmrUJDAxEdHS0qc2BAwegUqkwdOhQU5thw4ZBpVKZ2jRGq9WirKzM7EGWyd/dCf+6vx8A4LOENOxOyRe5IiIiaguLDi6LFy/GQw89hJ49e8LR0REDBgzAggUL8NBDDwEAcnNzAQD+/v5mr/P39zedy83NhVwuh6enZ7Nt/Pz8Gny+n5+fqU1j4uLiTGNiVCoVgoKC2n6x1OHujPLHY7EhAIBF/z2JgnKtyBUREVFrWXRw+fbbb7FhwwZ8/fXXOH78OL744gu8++67+OKLL8zaSSQSs+eCIDQ4dqMb2zTW/mbvs2TJEmg0GtMjI4OzVizd3yf1QqS/EoUVOiz670kYDJwiTURkTSw6uPz1r3/F3/72Nzz44IPo06cPZsyYgRdeeAFxcXEAALVaDQANekXy8/NNvTBqtRo6nQ4lJSXNtsnLy2vw+QUFBQ16c66nUCjg7u5u9iDL5uQow/89PAAKByniUwvw+b40sUsiIqJWsOjgUlVVBanUvESZTGaaDh0WFga1Wo0dO3aYzut0OsTHx2P48OEAgJiYGDg6Opq1ycnJQVJSkqlNbGwsNBoNDh8+bGpz6NAhaDQaUxuyHRH+SrwyJQoAsHz7OSRlaUSuiIiIWspB7AKaM3XqVPzzn/9EcHAwevfujRMnTuC9997DE088AcB4e2fBggV46623EB4ejvDwcLz11ltwcXHBww8/DABQqVR48skn8eKLL8Lb2xteXl5YtGgR+vTpgzvvvBMA0KtXL0yYMAGzZ8/GmjVrAAB/+ctfMGXKFERGRopz8dShHh0ajD2pBdiRnIf5G0/gp+dGwkVu0X8diIgIsOzp0GVlZcLzzz8vBAcHC05OTkK3bt2El19+WdBqtaY2BoNBWLp0qaBWqwWFQiGMGjVKOH36tNn7VFdXC88++6zg5eUlODs7C1OmTBHS09PN2hQVFQmPPPKIoFQqBaVSKTzyyCNCSUlJq+rldGjrUlShFYb8c4cQsvgnYfH/TopdDhGRXWvpd6hEELiBS3spKyuDSqWCRqPheBcrsf9iIR759BAEAVj1yEBM6hMgdklERHappd+hFj3GhaijDe/ug7mjuwMA/vb9KWSVVotcERERNYfBhezeC+Mi0C/IA2U1dViw8QTq9Iabv4iIiETB4EJ2z1EmxUcP9oebwgFHLpdg5a6LYpdERERNYHAhAhDi7Yo3pvcGAHz4RyqOXi4WuSIiImoMgwvRVfcM6Ip7BnSBQQCe35gITXWt2CUREdENGFyIrvP63b0R7OWCrNJq/H3TaXDSHRGRZWFwIbqO0skRHz00AA5SCbadysF/j2aKXRIREV2HwYXoBv2DPPDCuAgAwNItZ3CxoELkioiIqB6DC1Ej5ozujthu3qiu1eP5jSegrdOLXRIREYHBhahRMqkE7z/QH54ujkjKKsO7v6aIXRIREYHBhahJapUTlt/XFwDwyd40xKcWiFwRERExuBA1Y3xvNWYMCwEAvPjdSRRWaEWuiIjIvjG4EN3Ey5N7IcLfDYUVWiz670lOkSYiEhGDC9FNODnK8NFDAyB3kGJ3SgHW7bssdklERHaLwYWoBXqq3fHK5F4AgLd/OYcz2RqRKyIisk8MLkQtNGNYCO7s5Q+d3oD535xAla5O7JKIiOwOgwtRC0kkErxzf1/4KRW4WFCJN346K3ZJRER2h8GFqBW8XOV4/4H+kEiAbw6nY3tSjtglERHZFQYXolYa0cMHT4/qDgBY/P1pZJdWi1wREZH9YHAhaoMXx0egX1cVNNW1WPBtIvQGTpEmIuoMDC5EbeAok+KjhwbAVS7D4bRirNx1QeySiIjsAoMLURuFeLvijenRAIAP/ziPY1eKRa6IiMj2MbgQ3YJ7BnTB3f0DoTcIeH5jIspqasUuiYjIpll8cMnKysKjjz4Kb29vuLi4oH///jh27JjpvCAIeO211xAYGAhnZ2fcfvvtOHPmjNl7aLVaPPfcc/Dx8YGrqyumTZuGzMxMszYlJSWYMWMGVCoVVCoVZsyYgdLS0s64RLJiEokEb06PRpCXMzJLqvHypiRuCUBE1IEsOriUlJRgxIgRcHR0xC+//ILk5GT8+9//hoeHh6nNO++8g/feew8rVqzAkSNHoFarMW7cOJSXl5vaLFiwAJs2bcLGjRuRkJCAiooKTJkyBXq93tTm4YcfRmJiIrZv347t27cjMTERM2bM6MzLJSuldHLEhw8OgEwqwdaT2fjfscybv4iIiNpGsGCLFy8WRo4c2eR5g8EgqNVq4e233zYdq6mpEVQqlfDxxx8LgiAIpaWlgqOjo7Bx40ZTm6ysLEEqlQrbt28XBEEQkpOTBQDCwYMHTW0OHDggABDOnTvX5OfX1NQIGo3G9MjIyBAACBqNps3XTNZrxc7zQsjin4Rer/4iXMwvF7scIiKrotFoWvQdatE9Llu2bMGgQYPwpz/9CX5+fhgwYAA++eQT0/m0tDTk5uZi/PjxpmMKhQKjR4/G/v37AQDHjh1DbW2tWZvAwEBER0eb2hw4cAAqlQpDhw41tRk2bBhUKpWpTWPi4uJMt5ZUKhWCgoLa7drJ+swZ3R3DunmhSqfH8xsToasziF0SEZHNsejgcunSJaxevRrh4eH49ddfMWfOHMyfPx9ffvklACA3NxcA4O/vb/Y6f39/07nc3FzI5XJ4eno228bPz6/B5/v5+ZnaNGbJkiXQaDSmR0ZGRtsvlqyeTCrB+w/0h4eLI05nafDv31LELomIyOZYdHAxGAwYOHAg3nrrLQwYMABPP/00Zs+ejdWrV5u1k0gkZs8FQWhw7EY3tmms/c3eR6FQwN3d3exB9i1A5Yzl9/UFAKzZcwl7zxeIXBERkW2x6OASEBCAqKgos2O9evVCeno6AECtVgNAg16R/Px8Uy+MWq2GTqdDSUlJs23y8vIafH5BQUGD3hyim7mrtxqPDA0GACz87iSKKrQiV0REZDssOriMGDECKSnm3e2pqakICQkBAISFhUGtVmPHjh2m8zqdDvHx8Rg+fDgAICYmBo6OjmZtcnJykJSUZGoTGxsLjUaDw4cPm9ocOnQIGo3G1IaoNV6ZHIVwPzcUlGvx1/+d4hRpIqJ20qbgotfr8e6772LIkCFQq9Xw8vIye7SXF154AQcPHsRbb72FCxcu4Ouvv8batWsxb948AMbbOwsWLMBbb72FTZs2ISkpCbNmzYKLiwsefvhhAIBKpcKTTz6JF198EX/88QdOnDiBRx99FH369MGdd94JwNiLM2HCBMyePRsHDx7EwYMHMXv2bEyZMgWRkZHtdj1kP5zlMnz00ADIHaTYeS4fX+y/LHZJRES2oS1Tll599VUhICBA+Ne//iU4OTkJb7zxhvDkk08K3t7ewocfftiWt2zS1q1bhejoaEGhUAg9e/YU1q5da3beYDAIS5cuFdRqtaBQKIRRo0YJp0+fNmtTXV0tPPvss4KXl5fg7OwsTJkyRUhPTzdrU1RUJDzyyCOCUqkUlEql8MgjjwglJSWtqrWlU7nIfqxLuCSELP5JCH/5ZyE5m38uiIia0tLvUIkgtL4Pu3v37vjoo48wefJkKJVKJCYmmo4dPHgQX3/9dfsnLCtQVlYGlUoFjUbDgboEwDjA+6kvjuKPc/no4eeGrc+OhLNcJnZZREQWp6XfoW26VZSbm4s+ffoAANzc3KDRaAAAU6ZMwbZt29rylkQ2SSKR4J37+8JPqcCF/Aq8sS1Z7JKIiKxam4JL165dkZOTAwDo0aMHfvvtNwDAkSNHoFAo2q86Ihvg7abAe3/uD4kE+PpQOrYn5YhdEhGR1WpTcLnnnnvwxx9/AACef/55vPrqqwgPD8djjz2GJ554ol0LJLIFI8N98JdR3QAAi78/jRxNtcgVERFZpzaNcbnRoUOHsG/fPvTo0QPTpk1rj7qsEse4UHN0dQbc//F+nMrUYGiYF76ePQwyafMLJRIR2YsOHeOyZ88e1NXVmZ4PHToUCxcuxKRJk7Bnz562vCWRzZM7SPHhgwPgIpfhUFoxVu++AL1BwIGLRfgxMQsHLhZBb+B6L0REzWlTj4tMJkNOTk6D/X2Kiorg5+cHvV7fbgVaE/a4UEv871gmFv33JKQSwNNFjqJKnelcgMoJS6dGYUJ0gIgVEhF1vg7tcRGa2MOnqKgIrq6ubXlLIrtx38AuGBTiCYMAs9ACALmaGszdcJwDeImImuDQmsb33nsvAOMUz1mzZpnNINLr9Th16hSXyCe6CYMAZJRUNXpOACABsGxrMsZFqTkGhojoBq0KLiqVCoCxx0WpVMLZ2dl0Ti6XY9iwYZg9e3b7VkhkYw6nFSOvrOmNFwUAOZoaHE4rRmx3784rjIjICrQquKxbtw4AEBoaikWLFvG2EFEb5JfXtGs7IiJ70qYxLkuXLoVCocDvv/+ONWvWoLy8HACQnZ2NioqKdi2QyNb4KZ3atR0RkT1pVY9LvStXrmDChAlIT0+HVqvFuHHjoFQq8c4776CmpgYff/xxe9dJZDOGhHkhQOWEXE0NmprS5+QgRXdf9mgSEd2oTT0uzz//PAYNGoSSkhKzcS7Xr6hLRI2TSSVYOjUKgHEgbmNq6gyY9FEC/jib13mFERFZgTYFl4SEBLzyyiuQy+Vmx0NCQpCVldUuhRHZsgnRAVj96ECoVea3gwJUTvj7xJ4I93NDYYUWT35xFEt+OIVKbV0T70REZF/adKvIYDA0ushcZmYmlErlLRdFZA8mRAdgXJQah9OKkV9eAz+lE4aEeUEmleCx4aF499cUfLYvDd8czsC+C0V478/9MCjUS+yyiYhE1aaVcx944AGoVCqsXbsWSqUSp06dgq+vL+6++24EBwebZh/ZG66cS+1t/8VCLPruJLI1NZBKgDmju2PBnRGQO7Sps5SIyGK19Du0TcElOzsbY8aMgUwmw/nz5zFo0CCcP38e3t7e2Lt3b4OtAOwFgwt1hLKaWry25Qx+OG68DRsV4I73H+iPSDV7N4nIdnRocAGA6upqfPPNNzh+/DgMBgMGDhyIRx55xGywrr1hcKGO9MvpHPx902mUVNVC7iDFS3dF4okRYZBydV0isgEdGlyKiorg7W1c0TM9PR2ffvopqqurMW3aNNx2221tr9rKMbhQR8svr8Hi/53CrpQCAMCwbl5490/90NXTReTKiIhuTYcEl9OnT2Pq1KnIyMhAeHg4Nm7ciAkTJqCyshJSqRSVlZX43//+h+nTp7fHNVgdBhfqDIIg4JvDGXhzWzKqdHooFQ54bVpv3DuwS6ObnxIRWYMO2R36pZdeQp8+fRAfH4/bb78dU6ZMwaRJk6DRaFBSUoKnn34ab7/99i0XT0RNk0gkeHhoMH6efxsGBnugXFuHF/97EnM3HEfxDbtNExHZmlb1uPj4+GDnzp3o27cvKioq4O7ujsOHD2PQoEEAgHPnzmHYsGEoLS3tqHotGntcqLPV6Q1Ys+cS3t+RijqDAB83Bd65vw/u6OkvdmlERK3SIT0uxcXFUKvVAAA3Nze4urrCy+vauhKenp6mfYs6QlxcHCQSCRYsWGA6JggCXnvtNQQGBsLZ2Rm33347zpw5Y/Y6rVaL5557Dj4+PnB1dcW0adOQmZlp1qakpAQzZsyASqWCSqXCjBkz7DaAkfVwkEkxb0wPbJ43wrRo3RPrj2LJD6e5aB0R2aRWLwZx4z30zrqnfuTIEaxduxZ9+/Y1O/7OO+/gvffew4oVK3DkyBGo1WqMGzfOLEAtWLAAmzZtwsaNG5GQkICKigpMmTLFbBG9hx9+GImJidi+fTu2b9+OxMREzJgxo1OujehWRXdRYetzI/HkyDAAwDeH0zHpo704dqVY5MqIiNpXq24VSaVSTJw4EQqFAgCwdetW3HHHHXB1NW4Gp9VqsX379kZX1b0VFRUVGDhwIFatWoU333wT/fv3xwcffABBEBAYGIgFCxZg8eLFphr8/f2xfPlyPP3009BoNPD19cVXX32FBx54AIBxHZqgoCD8/PPPuOuuu3D27FlERUXh4MGDGDp0KADg4MGDiI2Nxblz5xAZGdmiOnmriCzB/guFWPTfa4vWzb29O54fy0XriMiydcitopkzZ8LPz890O+XRRx9FYGCg6bmfnx8ee+yxWy7+RvPmzcPkyZNx5513mh1PS0tDbm4uxo8fbzqmUCgwevRo7N+/HwBw7Ngx1NbWmrUJDAxEdHS0qc2BAwegUqlMoQUAhg0bBpVKZWrTGK1Wi7KyMrMHkdiG9/DBLwtG4d4BXWAQgJW7LuKeVfuQmtdxt3GJiDpLq/YqEmMp/40bN+L48eM4cuRIg3O5ubkAAH9/84GI/v7+uHLliqmNXC6Hp6dngzb1r8/NzW10tV8/Pz9Tm8bExcVh2bJlrbsgok6gcnbEew/0x51R/vj7ptM4k12GKf+XwEXriMjqWXTfcUZGBp5//nls2LABTk5OTba7cZyNIAg3HXtzY5vG2t/sfZYsWQKNRmN6ZGRkNPuZRJ1tUp8A/LZgFG6P9IWuzoA3t53FI58eQlZptdilERG1iUUHl2PHjiE/Px8xMTFwcHCAg4MD4uPj8dFHH8HBwcHU03Jjr0h+fr7pnFqthk6nQ0lJSbNt8vLyGnx+QUFBg96c6ykUCri7u5s9iCyNn7sT1s0ajDenR8PZUYYDl4ow4f09+OF4Jtq44wcRkWgsOriMHTsWp0+fRmJioukxaNAgPPLII0hMTES3bt2gVquxY8cO02t0Oh3i4+MxfPhwAEBMTAwcHR3N2uTk5CApKcnUJjY2FhqNBocPHza1OXToEDQajakNkTWTSCR4dFgIfn7+Ngy4umjdwu9O4pn/cNE6IrIubd5kUSy33367aVYRACxfvhxxcXFYt24dwsPD8dZbb2H37t1ISUmBUmncPXfu3Ln46aefsH79enh5eWHRokUoKirCsWPHIJPJAAATJ05EdnY21qxZAwD4y1/+gpCQEGzdurXFtXFWEVmDOr0BH8dfxAe/n0edQYCvUoF37u+LMZH2uas7EVmGln6HtmpwriV66aWXUF1djWeeeQYlJSUYOnQofvvtN1NoAYD3338fDg4O+POf/4zq6mqMHTsW69evN4UWAPjPf/6D+fPnm2YfTZs2DStWrOj06yHqaA4yKZ69IxyjI/zwwneJuJBfgcfXHcHDQ4Px8qRecFVY/Y8FIrJhVtfjYsnY40LWpqZWj3e2p+DzfWkAgFBvF7z3QH8MDPa8ySuJiNpXh6zjQkS2xclRhn9MjcJ/nhqKAJUTLhdV4f7V+/HurynQ1RnELo+IqAEGFyLCiB4+2L5gFO65umjdil0XcO/qfTjPReuIyMIwuBARAOOide8/0B8rHx4IDxdHJGWVYfL/JeCzhDQYDLyjTESWgcGFiMxM7huAXxeMwugI46J1b/yUjEc/46J1RGQZGFyIqAF/dyesf/zaonX7LxZhwgd7sOkEF60jInExuBBRo65ftK5/kAfKa+rwwrcn8ezXJ1DCReuISCQMLkTUrDAfV/xvTiwWjouAg1SCbadzcNcHe7A7JV/s0ojIDjG4ENFNOcikmD82HD88MxzdfV2RX67FrHVH8Mrm06jS1YldHhHZEQYXImqxvl09sG3+bZg1PBQAsOFgOiZ/lIAT6SXNv5CIqJ0wuBBRqzg5yvDatN7Y8KRx0bq0wkrc//EBvPdbCmr1XLSOiDoWgwsRtcnIcB9sf34U7u4fCL1BwEc7L+DeVftxIZ+L1hFRx2FwIaI2U7k44sMHB2DFwwOgcnbE6SwNJn+UgHX7uGgdEXUMBhciumVT+gbi1wWjMCrCF9o6A5ZtTcaMzw8hm4vWEVE7Y3AhonahVjnhi8cH4427e8PJUYp9F4pw1wd78GNilmnROr1BwIGLRfgxMQsHLhZBz14ZImolicBlMNtNS7fkJrJ1lwoq8MJ3J3EyoxSAcRuBOyJ98e5vqcjR1JjaBaicsHRqFCZEB4hUKRFZipZ+hzK4tCMGF6Jr6vQGrNx1ER/tPN9kz4rk6n9XPzqQ4YXIzrX0O5S3ioioQzjIpHj+znD8b04sZFJJo23q48yyrcm8bURELcLgQkQdqqbW0GwoEQDkaGpwOK2484oiIqvF4EJEHSq/vObmjQCcSC/hztNEdFMMLkTUofyUTi1q986vKRj3/h589Md5pBVWdnBVRGStODi3HXFwLlFDeoOAkct3IldTg6Z+2Dg5SKEXBNTqr7Xo00WFaf0CMaVfAAJUzp1TLBGJhrOKRMDgQtS47Uk5mLvhOACYhZfrZxUN7+GD387kYcvJbOy7UGg2LmZIqBem9g/EpGg1vN0UnVc4EXUaBhcRMLgQNW17Ug6WbU1u0TouRRVa/JyUi62J2Th8+dqgXZlUghE9fDCtXyDG9/aHu5Njp9VPRB3LJoJLXFwcfvjhB5w7dw7Ozs4YPnw4li9fjsjISFMbQRCwbNkyrF27FiUlJRg6dChWrlyJ3r17m9potVosWrQI33zzDaqrqzF27FisWrUKXbt2NbUpKSnB/PnzsWXLFgDAtGnT8H//93/w8PBocb0MLkTN0xsEHE4rRn55DfyUThgS5tXkVOl62aXV2HYqB1tOZuN0lsZ0XO4gxZhIX0zr1wV39PSDs1zW0eUTUQeyieAyYcIEPPjggxg8eDDq6urw8ssv4/Tp00hOToarqysAYPny5fjnP/+J9evXIyIiAm+++Sb27NmDlJQUKJVKAMDcuXOxdetWrF+/Ht7e3njxxRdRXFyMY8eOQSYz/rCbOHEiMjMzsXbtWgDAX/7yF4SGhmLr1q0trpfBhahjXSqowE9XQ8yF/ArTcVe5DOOi/DGtfyBG9vCF3IHzDoisjU0ElxsVFBTAz88P8fHxGDVqFARBQGBgIBYsWIDFixcDMPau+Pv7Y/ny5Xj66aeh0Wjg6+uLr776Cg888AAAIDs7G0FBQfj5559x11134ezZs4iKisLBgwcxdOhQAMDBgwcRGxuLc+fOmfXwXE+r1UKr1Zqel5WVISgoiMGFqIMJgoBzueXYcjIbW09mI7Pk2maOHi6OmBitxtR+gRga5n3THh0isgw2uXKuRmPsJvby8gIApKWlITc3F+PHjze1USgUGD16NPbv3w8AOHbsGGpra83aBAYGIjo62tTmwIEDUKlUptACAMOGDYNKpTK1aUxcXBxUKpXpERQU1H4XS0RNkkgk6BXgjsUTemLvS2PwwzPDMWt4KHyVCpRW1eKbwxl4+JNDiI37A8u2nuEaMUQ2xEHsAlpKEAQsXLgQI0eORHR0NAAgNzcXAODv72/W1t/fH1euXDG1kcvl8PT0bNCm/vW5ubnw8/Nr8Jl+fn6mNo1ZsmQJFi5caHpe3+NCRJ1HIpFgYLAnBgZ74tUpUTh0qQhbTmbjl6Rc5JdrsW7fZazbdxlBXs6Y2jcQU/sFoqdaCYmEPTFE1shqgsuzzz6LU6dOISEhocG5G38ACYJw0x9KN7ZprP3N3kehUECh4NRMIkshk0owvIcPhvfwwet3R2Pv+QJsOZmNHcl5yCiuxqrdF7Fq90WE+7lhWj9jiAn1cRW7bCJqBasILs899xy2bNmCPXv2mM0EUqvVAIw9JgEB16ZT5ufnm3ph1Go1dDodSkpKzHpd8vPzMXz4cFObvLy8Bp9bUFDQoDeHiKyD3EGKsb38MbaXP6p0ddh5Lh9bErOxO6UA5/Mr8O8dqfj3jlT07Xp1obu+gVCrWrbKLxGJx6LHuAiCgGeffRY//PADdu7cibCwMLPzYWFhUKvV2LFjh+mYTqdDfHy8KZTExMTA0dHRrE1OTg6SkpJMbWJjY6HRaHD48GFTm0OHDkGj0ZjaEJH1cpE7YErfQKx9bBCOvnon/nV/X9wW7gOZVIJTmRq8ue0sYt/+A39ecwAbDl5BcaVO7JKJqAkWPavomWeewddff40ff/zRbGaPSqWCs7NxCfDly5cjLi4O69atQ3h4ON566y3s3r27wXTon376CevXr4eXlxcWLVqEoqKiBtOhs7OzsWbNGgDG6dAhISGcDk1kwwortPjltHF69ZHLJabjMqkEI69b6E7Jhe6IOpxNTIduanzJunXrMGvWLADXFqBbs2aN2QJ09QN4AaCmpgZ//etf8fXXX5stQHf9QNri4uIGC9CtWLGCC9AR2Yms0mpsO5WNLSezkZRVZjoud5Dijkg/TOsfiDt6+sHJkQvdEXUEmwgu1obBhcg2XCqowNaTOdhyMgsXC67tVO0ql2F8bzWm9QvEyHAfOMos+m47kVVhcBEBgwuRbREEAck5Zdh6MgdbT2Yjq/TGhe4CMK1fYJNbF7RliwMie8XgIgIGFyLbJQgCjqeXYuvJbPx0KgeFFddWzfZ3V2Byn0BM6x+Ifl1VkEgkrdpUkogYXETB4EJkH+r0BhxKK8aWxGz8kpSDspo607lgLxdEBSqxPanhEgv1fS2rHx3I8EJ0AwYXETC4ENkfbZ0ee1MLTQvdVdfqm20vAaBWOSFh8R28bUR0HZvcq4iIyNIoHGS4M8ofHz00AMdevRPz7+jRbHsBQI6mBuv3paGE68UQtZpVrJxLRGQNXOQO6O7n1qK2b2w7ize2nYWvUoFIfyUi1UpE+isRoVYiwt8NLnL+eCZqDP9mEBG1Iz9ly7YN8FXKUVCuQ0G5FgXlWiRcKDQ7H+zlggh/JXqqjWEm0l+Jbr6unIJNdo/BhYioHQ0J80KAygm5mho0NoDw+jEuNbV6pOaVIzWvHCm5FUjJK0NKbgUKK7RIL65CenEVfj97bZCvo0yCbj5uiFBfDTT+xkDT1dMZUo6XITvBwbntiINziQgAtiflYO6G4wBgFl5aOquoqEKLlLxypOaWIyWvAim5ZUjNq0CFtq7R9i5yGcL9lYj0d0Ok2v3qLSc3+Lopmt3hnsiScFaRCBhciKhee6/jIggCsjU1SMk19sqk5pXjXG45LuZXQKc3NPoaL1c5Ivzdro6hcUek2g0R/kruvUQWicFFBAwuRHS9zlg5t05vwOWiKqTkll/XS1OOy0WVaOqnexcPZ2OguS7MdPd1a5d9mLhaMLUVg4sIGFyIyFJU6/S4WFCBc7n1Y2iMj9yymkbby6QShHq7XJ3ddC3QhHi7tjh4cLVguhUMLiJgcCEiS6epqkVqvvE2U33vTEpuOTTVtY22VzhIEe7vdm2G09Wp22p3J7PxM/Xjem78QuFqwdRSDC4iYHAhImskCALyy7WmXpmUqzOdUvPKUVPb+PgZdycHRF4NMhH+bvjwjwsobmJBPa4WTC3B4CICBhcisiV6g4CM4ipTr0z9GJpLhZXQG1r/1fHOfX1xRy8/eLrIGWCoAQYXETC4EJE90Nbpcamg0jSzaU9qAc5kl7X49VKJccaTt6sC3m5yeLsp4O0qh6/S+F9vN+Nxn6vnXRVccsweMLiIgMGFiOzRgYtFeOiTgzdtp3RyQIW2rsnZTk1xdpSZAo6Pq7yRsFMfgOTwcpHDoRNXF+YsqvbT0u9QxlgiIrolrVktWBAEFFfpUFRx9VGpRWGFDoUVWhRVaFFUoUNhpQ5FFVoUVmhRU2tAda0emSXVyCypvmktEgng4ewIHzfFDWHnai+OmwI+btd6e9wUDm1epI+zqMTBHpd2xB4XIrJXt7pacFMqtXVXw4z2atjRoqjSuMdT0dWAUx+Aiit1aO3QG7mDFD6ucvg0cZvK57rA4+UqN+0VZc+zqDqql4m3ikTA4EJE9kzsHgi9QUBplQ6FVwNO4Q3BpqDc+N/6AFSp07f6M1TOjvBydURWSTV0+qa/Pr1d5fjksUFQOjnAWS6Di9wBLnIZFA5Sq96GoSP/HzO4iIDBhYjsnTWN+ajW6U23qq7dproWbEy3sCp1KK7UtWkm1Y2kEuOYHeerQebaoz7gGB/OjsbzZsfkDnBxlJmOuyoc4Ox47fVOjh0bijq6l4ljXIiIqNPJpBLEdvcWu4wWcZbL0FXugq6eLjdtazAI0FTXoqhSi80nsrFi14WbvsbTxbgnVJVOD22dcT0cgwBU6vRt6u25GcnVUGQKPI4ODYKPq1kYcjBvL78hLF33erlMimVbkxsdwyTAGF6WbU3GuCh1hwdVBpcbrFq1Cv/617+Qk5OD3r1744MPPsBtt90mdllERCQiqVQCT1c5PF3lGNHDp0XBZdUjMaYQpzcIqNLVoVqnR9XVR3Vt3bVfm45fbVOrR5X26vna+vM3vt54rH6RQEGA6VxnEwDkaGpwOK24w4Mrg8t1vv32WyxYsACrVq3CiBEjsGbNGkycOBHJyckIDg4WuzwiIrIALZ1FNSTMy3RMJpVA6eTYITtzGwwCqmv1qLwx2NSHndrrj10LS1VXf216Te2189XXhaPWyC9vfC+s9sQxLtcZOnQoBg4ciNWrV5uO9erVC9OnT0dcXNxNX88xLkRE9qGjZlFZGoNBQE2dHntSCzDn6vU255vZw9rc49LS79DOW6XHwul0Ohw7dgzjx483Oz5+/Hjs37+/0ddotVqUlZWZPYiIyPZNiA7A6kcHQq1yMjuuVjnZTGgBjLfIXOQOGBelRoDKCU2NXpHAOLvo+l6mjsJbRVcVFhZCr9fD39/f7Li/vz9yc3MbfU1cXByWLVvWGeUREZGFmRAdgHFRaquZRXUrZFIJlk6NwtwNxyFB471MS6dGdcq1s8flBjdOJRMEocnpZUuWLIFGozE9MjIyOqNEIiKyEPWzqO7u3wWx3b1tMrTUs5ReJva4XOXj4wOZTNagdyU/P79BL0w9hUIBhULRGeURERGJzhJ6mdjjcpVcLkdMTAx27NhhdnzHjh0YPny4SFURERFZFrF7mdjjcp2FCxdixowZGDRoEGJjY7F27Vqkp6djzpw5LXp9/QQtDtIlIiJqnfrvzptNdmZwuc4DDzyAoqIivP7668jJyUF0dDR+/vlnhISEtOj15eXlAICgoKCOLJOIiMhmlZeXQ6VSNXme67i0I4PBgOzsbCiVynbbL6KsrAxBQUHIyMiwi7Vh7O16Afu7Zl6v7bO3a7a36wU65poFQUB5eTkCAwMhlTY9koU9Lu1IKpWia9euHfLe7u7udvMXArC/6wXs75p5vbbP3q7Z3q4XaP9rbq6npR4H5xIREZHVYHAhIiIiq8HgYuEUCgWWLl1qN+vF2Nv1AvZ3zbxe22dv12xv1wuIe80cnEtERERWgz0uREREZDUYXIiIiMhqMLgQERGR1WBwISIiIqvB4EJERERWg8GFiIiIrAaDCxEREVkNBhciIiKyGgwuREREZDUYXIiIiMhqMLgQERGR1WBwISIiIqvB4EJERERWg8GFiIiIrAaDCxEREVkNBhciIiKyGgwuREREZDUYXIiIiMhqMLgQERGR1WBwISIiIqvB4EJERERWg8GFiIiIrAaDCxEREVkNBhciIiKyGgwuREREZDUYXIiIiMhqMLgQERGR1WBwISIiIqvB4EJERERWw0HsAmyJwWBAdnY2lEolJBKJ2OUQERFZDUEQUF5ejsDAQEilTferMLi0o+zsbAQFBYldBhERkdXKyMhA165dmzzP4NIOVq5ciZUrV6Kurg6A8Tfd3d1d5KqIiIisR1lZGYKCgqBUKpttJxEEQeikmmxeWVkZVCoVNBoNgwsREVErtPQ7lD0uFkxvEHA4rRj55TXwUzphSJgXZFKOnSEiIvvF4GKhtiflYNnWZORoakzHAlROWDo1ChOiA0SsjIiISDycDm2BtiflYO6G42ahBQByNTWYu+E4tifliFQZERGRuBhcLIzeIGDZ1mQ0NvCo/tiyrcnQGzg0iYiI7A+Di4U5nFbcoKflegKAHE0NDqcVd15RREREFoLB5QYODg7o378/+vfvj6eeeqrTPz+/vOnQ0pZ2REREtoSDc2/g4eGBxMRE0T7fT+nUru2IiIhsCXtcLMyQMC8EqJzQ3KTnAJVxajQREZG9sangsmfPHkydOhWBgYGQSCTYvHlzgzarVq1CWFgYnJycEBMTg71795qdLysrQ0xMDEaOHIn4+PhOqvwamVSCpVOjAKDJ8DK1bwDXcyEiIrtkU8GlsrIS/fr1w4oVKxo9/+2332LBggV4+eWXceLECdx2222YOHEi0tPTTW0uX76MY8eO4eOPP8Zjjz2GsrKyzirfZEJ0AFY/OhBqlfntIBe5DADwxYErOHaFg3OJiMj+2OyS/xKJBJs2bcL06dNNx4YOHYqBAwdi9erVpmO9evXC9OnTERcX1+A9Jk6ciDfeeAODBg1q9DO0Wi20Wq3pef0+C+215P+NK+cODPbAvK+P4/ez+fB0ccT3c4ejm6/bLX8OERGR2Fq65L9N9bg0R6fT4dixYxg/frzZ8fHjx2P//v0AgJKSElMQyczMRHJyMrp169bke8bFxUGlUpke7b0ztEwqQWx3b9zdvwtiu3tD4SjDRw8NQL+uKpRU1WLWuiMorNDe/I2IiIhshN0El8LCQuj1evj7+5sd9/f3R25uLgDg7NmzGDRoEPr164cpU6bgww8/hJdX04NglyxZAo1GY3pkZGR06DUAgIvcAZ/OHIwgL2ekF1fhyS+OokpX1+GfS0REZAnsbjq0RGI+qFUQBNOx4cOH4/Tp0y1+L4VCAYVCgZUrV2LlypXQ6/XtWmtTfJUKrH98CO5bvR8nM0ox/5tErJkRwwG7RERk8+ymx8XHxwcymczUu1IvPz+/QS9Ma82bNw/Jyck4cuTILb1Pa3T3dcOnjw2C3EGK38/m4bUtZ2Cjw5WIiIhM7Ca4yOVyxMTEYMeOHWbHd+zYgeHDh9/Se69cuRJRUVEYPHjwLb1Paw0K9cIHD/SHRAJ8dfAK1u651KmfT0RE1NlsKrhUVFQgMTHRtPJtWloaEhMTTdOdFy5ciE8//RSff/45zp49ixdeeAHp6emYM2fOLX2uGD0u9Sb1CcDLk3oBAOJ+OYctJ7M7vQYiIqLOYlNjXI4ePYoxY8aYni9cuBAAMHPmTKxfvx4PPPAAioqK8PrrryMnJwfR0dH4+eefERISckuf29ljXG701G3dkFVajXX7LmPRdyfhr1RgaDdvUWohIiLqSDa7josYWjoHvSPoDQKe+c8x/HomD+5ODvjhmeHo4afs1BqIiIjaiuu42BmZVIIPHxyAAcEeKKupw8zPj3AHaSIisjkMLu1ArMG5N3JylOHTxwYh1NsFWaXVeGL9EVRqucYLERHZDt4qakdi3iq63uXCSty7ej+KK3UYE+mLTx4bBAcZMyoREVku3iqyY6E+rvhs5iA4OUqxK6UAr/6YxDVeiIjIJjC4tANLuVV0vQHBnvjwwQGQSIBvDmdg1e6LYpdERER0y3irqB1Zyq2i632x/zKWbjkDAHj/gX64Z0BXkSsiIiJqiLeKCAAwc3go/jLKuMP1S/87hf0XCkWuiIiIqO0YXOzA3yb0xOS+AajVC3j6q2NIyS0XuyQiIqI2YXCxA1KpBP/+Uz8MDvVEubYOs9YdRq6Ga7wQEZH1YXBpB5Y4OPdGTo4yfPLYIHTzdUWOpgaPrz+C8ppascsiIiJqFQ7ObUeWODj3RhnFVbhn1X4UVmhxW7gPPp81GI5c44WIiETGwbnUqCAvF3w+axCcHWXYe74Qf//hNNd4ISIiq8HgYof6dvXAiocHQCoB/nssEx/+cV7skoiIiFqEwcVOje3ljzemRwMAPvj9PL47miFyRURERDfH4NIOrGFwbmMeGRqCZ27vDgD4+w+nsSe1QOSKiIiImsfBue3IGgbn3shgEPDCd4n4MTEbbgoHfPd0LKICraN2IiKyHRycSy0ilUrwzv19MaybFyq0dXh8/WFkl1aLXRYREVGjGFwICgcZ1swYhHA/N+SVaTFr3WFoqrnGCxERWR4GFwIAqJwdsf6JIfBTKpCaV4E5Xx2Drs4gdllERERmGFzIpIuHMz6fNRiuchkOXCrC4u9PcY0XIiKyKAwuZCa6iwqrHo2BTCrBphNZ+PdvqWKXREREZMLg0g6sdTp0U0ZH+CLunj4AgBW7LuDrQ+kiV0RERGTE6dDtyBqnQzfnvR2p+OiP85BJJfj0sUEY09NP7JKIiMhGcTo03bIX7gzHfQO7Qm8QMO/r4zidqRG7JCIisnMMLtQkiUSCuHv7YGQPH1Tp9Hh8/RFkFFeJXRYREdkxBhdqltxBilWPDkRPtRKFFVfXeKniGi9ERCQOBhe6KXcnR6x7fDDU7k64WFCJ2V8dhbZOL3ZZRERkhxhcqEUCVM5Y/8RgKBUOOJxWjEX/PQWDgeO6iYioczG4UIv1VLvj4xkxcJBKsPVkNpb/ek7skoiIyM4wuDSiqqoKISEhWLRokdilWJwRPXyw/L6+AIA18Zfw5YHL4hZERER2hcGlEf/85z8xdOhQscuwWPfFdMWL4yIAAK9tOYMdyXkiV0RERPZC1ODy5ZdfQqvVNjiu0+nw5ZdfilARcP78eZw7dw6TJk0S5fOtxbN39MCDg4NgEIDnvjmOxIxSsUsiIiI7IGpwefzxx6HRNFzUrLy8HI8//nir32/Pnj2YOnUqAgMDIZFIsHnz5gZtVq1ahbCwMDg5OSEmJgZ79+41O79o0SLExcW1+rPtjUQiwRvTozE6whc1tQY8uf4IrhRVil0WERHZOFGDiyAIkEgkDY5nZmZCpVK1+v0qKyvRr18/rFixotHz3377LRYsWICXX34ZJ06cwG233YaJEyciPd24F8+PP/6IiIgIREREtOjztFotysrKzB72xFEmxcpHBqJ3oDuKKnWYte4Iiit1YpdFREQ2TJS9igYMGACJRIKTJ0+id+/ecHBwMJ3T6/VIS0vDhAkT8N1337X5MyQSCTZt2oTp06ebjg0dOhQDBw7E6tWrTcd69eqF6dOnIy4uDkuWLMGGDRsgk8lQUVGB2tpavPjii/jHP/7R6Ge89tprWLZsWYPjtrJXUUvll9XgnlX7kVVajZgQT/znqaFwcpSJXRYREVmRlu5VJEpwqf+yX7ZsGV588UW4ubmZzsnlcoSGhuK+++6DXC5v82fcGFx0Oh1cXFzw3//+F/fcc4+p3fPPP4/ExETEx8ebvX79+vVISkrCu+++2+RnaLVaszE6ZWVlCAoKsrvgAgDn88px7+r9KK+pw8RoNVY8PBAyacPeNCIiosa0NLg4NHmmAy1duhQAEBoaigceeABOTk4d/pmFhYXQ6/Xw9/c3O+7v74/c3Nw2vadCoYBCocDKlSuxcuVK6PX2u5psuL8Sa2cMwszPD+OXpFy89fNZvDolSuyyiIjIxog6xmXmzJmdElqud+OYmqbG2cyaNavZ3pbrzZs3D8nJyThy5Ei71GitYrt7419/Mq7x8llCGj5PSBO5IiIisjWd3uPi5eWF1NRU+Pj4wNPTs9HQUK+4uLjdPtfHxwcymaxB70p+fn6DXpjWYo/LNXf374Ls0hos334Ob2xLRqCHEyZEB4hdFhER2YhODy7vv/8+lEolAOCDDz7otM+Vy+WIiYnBjh07zMa47NixA3ffffctvfe8efMwb9480/05ezdndDdklVZhw8F0PL8xEV/PViAmxEvssoiIyAZ0enA5efIk7r//figUCoSFhWH48OFms4puRUVFBS5cuGB6npaWhsTERHh5eSE4OBgLFy7EjBkzMGjQIMTGxmLt2rVIT0/HnDlz2uXzyUgikeC1qb2RU1qDP87l46kvjuL7ucPRzdft5i8mIiJqRqfPKnJ0dERmZib8/f0hk8mQk5MDPz+/dnnv3bt3Y8yYMQ2Oz5w5E+vXrwdgXIDunXfeQU5ODqKjo/H+++9j1KhRt/S5198qSk1NtctZRY2p0tXhwbUHcSpTg2AvF/zwzHD4uCnELouIiCyQxU6HDg8Px5///GeMHz8eY8aMwaZNm+Dp6dlo21sNFJ2tpb/p9qSgXIt7V+9DRnE1+gV5YOPsYXCWc40XIiIyZ7HBZfPmzZgzZw7y8/MhkUjQ1MdLJBKrG+zK4NK4iwUVuG/1fpRW1WJclD8+fjSGa7wQEZGZln6Hdvp06OnTpyM3NxdlZWUQBAEpKSkoKSlp8GjPGUUdbeXKlYiKisLgwYPFLsUidfd1wyePDYLcQYodyXlYtvVMk4GViIioOaKsnFsvPj4eI0aMaLfBuWJjj0vztp3KwbyvjwMA/j6pJ/4yqrvIFRERkaWw2B6X6ymVSpw9e9b0/Mcff8T06dPx97//HTodN+uzNZP7BuDlSb0AAG/9fA4/ncoWuSIiIrI2ogaXp59+GqmpqQCAS5cu4cEHHzTtJ/TSSy+JWVqr8FZRyz11WxhmDQ8FACz89iQOp1nPLUEiIhKfqLeKVCoVjh8/ju7du2P58uXYuXMnfv31V+zbtw8PPvggMjIyxCqtTXirqGX0BgFzNxzDb8l5UDk74vu5sejhpxS7LCIiEpFV3CoSBAEGgwEA8Pvvv2PSpEkAgKCgIBQWFopZGnUgmVSCDx8cgAHBHtBU12LWuiPIL68RuywiIrICogaXQYMG4c0338RXX32F+Ph4TJ48GYBxxdtb3T+ILJuzXIZPHxuEUG8XZJZU48n1R1FWXYsDF4vwY2IWDlwsgt7AmUdERGRO1FtFp06dwiOPPIL09HQsXLgQS5cuBQA899xzKCoqwtdffy1Waa3ClXPb7nJhJe5dvR/FlTooHKTQ1hlM5wJUTlg6NYqbNBIR2QGLXYCuJWpqaiCTyeDo6Ch2Ka3CMS5ts2rXBbzza0qD4/VL1K1+dCDDCxGRjbOKMS5NcXJysrrQQm2jNwj46uCVRs/VJ+plW5N524iIiACIsDu0l5cXUlNT4ePjA09PT0gkTS/9bk2r51LbHE4rRo6m6YG5AoAcTQ0OXSrC8B4+nVcYERFZpE4PLu+//z6USuPU1w8++KCzP54sTEtnEz391VGM6emPkT18MCLcB108nDu4MiIiskQWOcbF2nBwbtsduFiEhz452OrXdfNxxYgePhjRwwex3b2hcuatRSIia2ZVg3Pz8/ORn59vWtOlXt++fUWqqG04OLf19AYBI5fvRK6mBo39QZQAUKuc8N6f+uHApSIkXCjEyUyN2ZgXqQTo29XD2BvTwwcDQzygcJB12jUQEdGts4rgcuzYMcycORNnz55tsFuwRCKBXq8XqbK2YXBpm+1JOZi7wbj54vV/CpqaVVRWU4uDF4uw70IhEi4U4mJBpdn7OTvKMCTMyxRkeqqVkEqbHktFRETis4rg0rdvX/To0QOLFy+Gv79/g4G6ISEhIlXWNgwubbc9KQfLtiabDdRt6Tou2aXV2Heh8GqQKUJhhdbsvI+bHMO7+3B8DBGRBbOK4KJUKnHixAn06NFDrBLaFYPLrdEbBBxOK0Z+eQ38lE4YEuYFWSt7SgRBQEpeORLOG4PMobRiVOnMe+44PoaIyPJYRXCZPn06ZsyYgfvuu0+sEtoVg4vl0dUZcCK9xHRbieNjiIgsk1UEl8LCQsycORNDhgxBdHR0g0Xnpk2bJlJlbcPgYvmuHx+z90IhLjUzPmZkuA8i/Tk+hoioM1hFcNmyZQtmzJiB8vLyBuc4OJc6A8fHEBFZBqsILqGhoZgyZQpeffVVq94Nmuu42Ibrx8ckXCjEoUvFqK7l+Bgios5gFcFFqVQiMTER3bt3F6uEdsUeF9ty/fiYvRcKcTKjFNdvmcTxMURE7ccqgsvMmTNx22234amnnhKrhHbF4GLbNNW1OHR1EbyEdhof0x4zqYiIbEFLv0M7fa+i60VERGDJkiVISEhAnz59GgzOnT9/vkiVETWkcnbE+N5qjO+tBnBtfEzC1TEyhRU6xKcWID61AMDNx8fcyto1RET2StQel7CwsCbPSSQSXLp0qROruXXscbFfrR0fU6mrw6LvTjbY5qCp1YKJiGydVdwqsjUMLlRPV2fA8evXj7lhfExz6vdnSlh8B28bEZHdYHARAYMLNUVTXYuDl4zrx+xIzjO7PdSUb2YPQ2x3706ojohIfC39DpV2Yk0Wr7y8HIMHD0b//v3Rp08ffPLJJ2KXRDZC5eyIu3qr8frd0fjbxJ4tes3y7efw9aF0XCmqbLAJKRGRvRJ1cK6lcXFxQXx8PFxcXFBVVYXo6Gjce++98Pbmv3qp/fgpnVrULjGjFIkZpQCArp7OGNHdOMh3eHdv+LgpOrBCIiLLxeByHZlMBhcXFwBATU0N9Ho9/6VL7W5ImBcCVE7I1dQ0GJwLGMe4eLnK8ciwYBy8WIzj6SXILKnGt0cz8O3RDABAT7XStH7MkDAvuCr4V5mI7INN3Sras2cPpk6disDAQEgkEmzevLlBm1WrViEsLAxOTk6IiYnB3r17zc6XlpaiX79+6Nq1K1566SX4+Ph0UvVkL2RSCZZOjQJwbRZRvfrn/7wnGgvHReK7ObE4uXQ81j0+GE+NDEOvAON933O55fg0IQ2Prz+Cfst+w58/PoAPfk/F0cvFqNUbOu9iiIg6mUUMzq2qqkJ6ejp0Op3Z8b59+7bqfX755Rfs27cPAwcOxH333YdNmzZh+vTppvPffvstZsyYgVWrVmHEiBFYs2YNPv30UyQnJyM4ONjsvfLy8nDvvffihx9+aPF2BBycS63R1nVcCiu02H+xCPuvzljKLKk2O+8ql2FoN28M7+5tWghPIuHsJCKybFYxq6igoACPP/44fvnll0bP38omixKJpEFwGTp0KAYOHIjVq1ebjvXq1QvTp09HXFxcg/eYO3cu7rjjDvzpT39q9DO0Wi202mub8pWVlSEoKIjBhVqsPVbOTS+qMi6Cd7EQ+y8UoqSq1uy8j5vCGGJ6+GB4D2909XRpz0sgImoXVrFy7oIFC1BSUoKDBw9izJgx2LRpE/Ly8vDmm2/i3//+d7t+lk6nw7Fjx/C3v/3N7Pj48eOxf/9+AMZeFmdnZ7i7u6OsrAx79uzB3Llzm3zPuLg4LFu2rF3rJPsik0puecpzsLcLHvYOxsNDg2EwCDibW3Z1x+siHE4rRmGFFltOZmPLyWwAQKi3C4b3MK7oG9vNG56u8va4FCKiTiFqcNm5cyd+/PFHDB48GFKpFCEhIRg3bhzc3d0RFxeHyZMnt9tnFRYWQq/XN7jt4+/vj9zcXABAZmYmnnzySQiCAEEQ8OyzzzZ7u2rJkiVYuHCh6Xl9jwuRWKRSCXoHqtA7UIW/jOoObZ0eJ9JLTbeVTmZqcLmoCpeL0vH1oXRIJEDvQHfjir7dfTA41AvOcm4USUSWS9TgUllZCT8/PwCAl5cXCgoKEBERgT59+uD48eMd8pk33usXBMF0LCYmBomJiS1+L4VCAYVCgZUrV2LlypW3dGuLqCMoHGQY1s0bw7p5Y+H4SJTX1OLQpWLsu2jcXyk1rwJJWWVIyirDmvhLkMukGBjicfW2kg/6dlHBQWZTY/iJyMqJGlwiIyORkpKC0NBQ9O/fH2vWrEFoaCg+/vhjBAS07z4tPj4+kMlkpt6Vevn5+S0efNuUefPmYd68eab7c0SWSunkiDuj/HFnlPHPfH5ZDfZfNO54vf9CIbI1NTh4qRgHLxUDv6VCqXDAsO7eGHF1oG93XzcO9CUiUYk+xiUnJwcAsHTpUtx11134z3/+A7lcjvXr17frZ8nlcsTExGDHjh245557TMd37NiBu++++5bemz0uZK383J0wfUAXTB/QBYIgIK2wEvsuFmHf+UIcuFQETXUtdiTnYUdynrG9UmFaP2ZEDx+oVS1bTI+IqL1YxHToelVVVTh37hyCg4PbtH5KRUUFLly4AAAYMGAA3nvvPYwZMwZeXl4IDg42TYf++OOPERsbi7Vr1+KTTz7BmTNnEBIScsv1czo02RK9QcCZbA32XTDusXTkcjG0deZrxHT3vbbj9bBu3lA5O970PW91FhUR2SarmA79+uuvY9GiRabVautVV1fjX//6F/7xj3+06v12796NMWPGNDg+c+ZMUw/OqlWr8M477yAnJwfR0dF4//33MWrUqDZfA2De45KamsrgQjapplaP41dKrk69LsLpTPMdr6USoE9XD4zs4Y0R3X0wMMQTTo7XBvq2dd0aIrIPVhFcZDIZcnJyTAN06xUVFcHPz8/qbr2wx4XsyfU7Xu+7UIiLBZVm5xUOUgwO9cKIHj6QSIDlv5xrsMVBfV/L6kcHMrwQ2TmrWMfl+hk91zt58iS8vLxEqIiIWqp+x+u7eqsBADmaauy/elsp4UIh8su1SLj666YIMIaXZVuTMS5KzdtGRHRTogQXT09PSCQSSCQSREREmIUXvV6PiooKzJkzR4zS2oSDc4mAAJUz7ovpivtiukIQBFwsqEDC+UJsPZWDY1dKmnydACBHU4PDacW3vBgfEdk+UW4VffHFFxAEAU888QQ++OADsynEcrkcoaGhiI2N7eyybhlvFRE19GNiFp7fmHjTdpH+Stwf0xWjI30R7sdp10T2xirGuMTHx2P48OFwdGx+JoK1YHAhaujAxSI89MnBVr0mUOWE0ZG+GB3hi+E9fODuZBs/I4ioaVYRXK5XXV2N2lrzzeGs7cufwYWoIb1BwMjlO5GrqWkwOBcwjnHxUSrw9Khu2Hu+EAcvFZlNu3aQSjAwxBOjI4xBJirAHVKOhSGyOVYRXKqqqvDSSy/hu+++Q1FRUYPz1jJmhNOhiZq3PSkHczcYt/G4/gdOY7OKamr1OJRWjN0p+YhPLcClG2Yr+bgpMCrCB7dH+uG2Hj7cJJLIRlhFcJk3bx527dqF119/HY899hhWrlyJrKwsrFmzBm+//TYeeeQRsUprE/a4EDWtreu4ZBRXIT61ALtTCrD/YiGqdNf+QSORAP26ehh7YyJ90a+rB2cmEVkpqwguwcHB+PLLL3H77bfD3d0dx48fR48ePfDVV1/hm2++wc8//yxWaW3C4ELUvFtdOVdXZ8DRK8WITy1AfEoBzuWWm533cHHEbeHGW0qjInzgp+SWBETWwiqCi5ubm2m5/a5du+KHH37AkCFDkJaWhj59+qCiokKs0tqEwYWoc+VqarAntQDxqQXYe74AZTV1Zud7B7qbxsYMDPGEI3e6JrJYVrEAXbdu3XD58mWEhIQgKioK3333HYYMGYKtW7fCw8NDzNJaheu4EIlDrXLCnwcH4c+Dg1CnNyAxo9TYG5NagFOZGpzJLsOZ7DKs2n0RbgoHjOjhjdERfhgd6YsuHs5il09EbSBqj8v7778PmUyG+fPnY9euXZg8eTL0ej3q6urw3nvv4fnnnxertDZhjwuR5Sis0CLhfCF2p+Rjz/lCFFfqzM6H+7mZxsYMDvUy21eJiDqfVdwqulF6ejqOHj2K7t27o1+/fmKX02oMLkSWyWAQkJStQXyKsTfmeHqJ2QaRzo4yxHb3Nt1WCvVxFa9YIjtllcHF2jG4EFkHTVUtEi4UIj7VOOU6r0xrdj7E2wW3X+2NGdbNGy5yUe+qE9kFiw8uBoMB69evxw8//IDLly9DIpEgLCwM999/P2bMmGGVy30zuBBZH0EQcC633DRT6eiVYtTqr/1YlMukGBLmhduvruTbg9sREHUIiw4ugiBg6tSp+Pnnn9GvXz/07NkTgiDg7NmzOH36NKZNm4bNmzd3dlltxgXoiGxHhbYOBy4WYXdKPnanFCCrtNrs/PXbEYzo4QNlM9sR3Or0byJ7YtHBZd26dXj++efx448/YsyYMWbndu7cienTp2PFihV47LHHOru0W8IeFyLbIggCLhVWmsbGtGY7grYuuEdkryw6uIwfPx533HEH/va3vzV6/q233kJ8fDx+/fXXTq7s1jC4ENm2mlo9Dl4qMk25bmw7gtERvvBwccTnCWkN9mZqbIsDIjKy6OCiVquxfft29O/fv9HzJ06cwMSJE5Gbm9u5hd0iBhci+5JeVIX488axMTduR9AUCYzrzyQsvoO3jYiuY9EL0BUXF8Pf37/J8/7+/igpKenEioiIWi/Y2wUzvEMwY1iIaTuCbw6nY+vJnCZfIwDI0dTgcFoxYrt7d16xRDZClPWv9Xo9HByazkwymQx1dXVNnicisjRyBymGd/fBnb2a/kfZ9V7begbr96Uho7iqgysjsi2i9LgIgoBZs2ZBoVA0el6r1TZ6nIjI0rV0Y8eU3HK8tjUZr21NRrifG8b28sfYXn4YGOzJW0hEzRAluMycOfOmbaxpRhH3KiKiekPCvBCgckKupqbB4FzAOMbFR6nAUyPDsCslH0cul+B8fgXO51fg4/iL8HBxxJhIP9zR07inknsz062J7BFXzm1HHJxLRIBxKvTcDccBwCy8NDarSFNVi/jzBdh5Ng+7Ugqgqa41tXeQSjA41Atje/lhbC9/hHErArJhFj2ryFYxuBBRvbas41KnN+B4ein+OJuHP87l40J+hdn5br6uGNvTD3f09MegUE84ykQZpkjUIRhcRMDgQkTXu9WVc68UVeKPs/nYeS4fh9KKzLYicHdywOhIP9zZy+/q2jHyjrgEok7D4CICBhci6ijlNbXYe74Qv5/Nw+6UAhRX6kznZFIJYkI8MbanH8b28kN3X+6nRNaHwUUEDC5E1Bn0BgGJGcZbSjvP5eNcbrnZ+RBvF9zR0w9je/pjSJgX5A68pUSWj8FFBAwuRCSGjOIq7ErJxx9n83HgYhF0+mv7KbkpHDAqwgdje/rj9khfeLs1vgwFkdgYXETA4EJEYqvU1iHhQuHV3pgCFFZcWxdLIgEGBnsae2N6+SHSX8lbSmQxGFzaICMjAzNmzEB+fj4cHBzw6quv4k9/+lOLX8/gQkSWxGAQcCpLg51XZymdyS4zO9/Fw9k01XpYNy8oHGQiVUrE4NImOTk5yMvLQ//+/ZGfn4+BAwciJSUFrq4tWzuBwYWILFmOpho7zxlvKe27UAht3bVbSi5yGW4Lv3pLqadvi1cAJmovDC7toG/fvti2bRuCgoJa1J7BhYisRbVOj30XCvHHuXzsPJeHvDLzrVb6BXmYZilFBbjzlhJ1uJZ+h9rUUPM9e/Zg6tSpCAwMhEQiwebNmxu0WbVqFcLCwuDk5ISYmBjs3bu30fc6evQoDAZDi0MLEZE1cZbLcGeUP+Lu7YODS8bip+dG4oU7I9C3qwoAcDKjFO/tSMXkjxIw/O2deHnTaew8l4ea2ua3NtEbBBy4WIQfE7Nw4GIR9Ab+25jalyh7FXWUyspK9OvXD48//jjuu+++Bue//fZbLFiwAKtWrcKIESOwZs0aTJw4EcnJyQgODja1KyoqwmOPPYZPP/202c/TarVmG0KWlZU105qIyDJJJBJEd1EhuosKz98ZjvyyGuMtpXP5SDhfiBxNDf5zKB3/OZQOJ0cpRvbwwR09jZtC+rtfu6XUltWCiVrLZm8VSSQSbNq0CdOnTzcdGzp0KAYOHIjVq1ebjvXq1QvTp09HXFwcAGMYGTduHGbPno0ZM2Y0+xmvvfYali1b1uA4bxURka2oqdXjwKUi7Dybjz/O5iH7ulACANFd3HFHT3+4yGVY/su5BhtLNrY/E1Fj7H6My43BRafTwcXFBf/9739xzz33mNo9//zzSExMRHx8PARBwMMPP4zIyEi89tprN/2MxnpcgoKCGFyIyCYJgoBzueXYeS4fv5/NQ2JGKVryDSIBoFY5IWHxHa3a8oDsS0uDi03dKmpOYWEh9Ho9/P39zY77+/sjNzcXALBv3z58++236Nu3r2l8zFdffYU+ffo0+p4KhQIKhQIrV67EypUrodc3f++XiMiaSSQS9ApwR68Ad8wb0wOFFVrsOpeP/x7NwOHLJU2+TgCQo6nB4bRixHb37ryCySbZTXCpd+PIeEEQTMdGjhwJg8HQ2MuaNW/ePMybN8+UFomI7IGPmwJ/GhQEuYO02eBS7/0dqcgvD8Zt4b7wcuWmkNQ2dhNcfHx8IJPJTL0r9fLz8xv0wrQWe1yIyJ61dM2Xw5eLcfhyMSQSoG8XFUZH+GJUhC/6B3nAQWZTk1ypA9nNnxS5XI6YmBjs2LHD7PiOHTswfPjwW3rvefPmITk5GUeOHLml9yEiskZDwrwQoHJCU6NXJAC8XeWYfVsYeqqVEATgZKYGH+28gPs/PoABb+zA3A3H8M3hdGSVVndm6WSFbKrHpaKiAhcuXDA9T0tLQ2JiIry8vBAcHIyFCxdixowZGDRoEGJjY7F27Vqkp6djzpw5IlZNRGTdZFIJlk6NwtwNxyEBzGYW1YeZf94TbZpVlFdWgz2pBdhzvhB7zxegtKoWvyTl4pckY494Dz83U2/M0DAvODlyKwK6xqZmFe3evRtjxoxpcHzmzJlYv349AOMCdO+88w5ycnIQHR2N999/H6NGjbqlz73+VlFqaipnFRGRXWrLOi56g4DTWRrEpxRgz/kCnEgvwfVr1ikcpBjazRujwn0wOsIXPfzcuIqvjbL76dBi4JL/RGTv9AYBh9OKkV9eAz+lE4aEebVqCrSmqhb7LhZiT2oB4lMLzEIQAASqnDAqwhejI3wxvIcPVM6O7X0JJBIGFxEwuBARtR9BEHAhvwLxV0PMobRi6K7bGFImlaB/kIfptlKfLiquE2PFGFw6EW8VERF1vGqdHofSirAntRDxqfm4WFBpdt7TxREjw31Nt5X83LnDtTVhcBEBe1yIiDpPVmm18ZZSSgH2XShEubbO7HxPtRKjI30xOtwXMaGeUDhwkK8lY3ARAYMLEZE46vQGJGaUIj61AHtSC3AqS2O2HYGLXIbYbt6m8TGhPq7iFUuNYnDpRLxVRERkWYorddh7vgB7Ugux53wBCsq1ZueDvVwwKsIHoyP8ENvdG24Km1odxCoxuIiAPS5ERJZHEASczSk39cYcvVKMWv21rz5HmQQDgz0xOtIXo8J9ERXgDikH+XY6BhcRMLgQEVm+Sm0dDlwswp7zxtlKV4qqzM77uCkwKtwHoyJ8cVu4D7zdFE2+161O/6ZrGFxEwOBCRGR9rhRVmtaN2X+xCFW6a/vOSSRAdOC1fZUGBHvA8eq+Sm1ZcI+axuDSiTjGhYjINujqDDh6pdg4Nia1AMk5ZWbnlQoHDO/hDW9XOb4+nNHg9fV9LasfHcjw0koMLiJgjwsRkW3JL6/B3qsDfPeeL0Rxpe6mr5EAUKuckLD4Dt42agUGFxEwuBAR2S6DQUBStgYbDlzBd8cyb9r+xXERuH9QV6jdnbi/UgswuIiAwYWIyPb9mJiF5zcmtri9t6sc0V1U6NNFhegu7ojuokIXD2eGmRu09DuUE9eJiIhawU/Zsq0Egjydka2pQVGlzrTfUj1PF0dEd1EZH4HGUBPkxTDTEgwuRERErTAkzAsBKifkamrQ2C2L+jEuu/86BrV6A87lluN0lgZnsjQ4naVBal45Sqpqsfd8IfaeLzS9zt3JwdQz0/vqf0O8XLimzA14q6gdcFYREZF92Z6Ug7kbjgOAWXhpyawibZ0eqbkVOJ2lQVK2BklZGpzLKYdOb2jQVqlwQFSg+9XbTMZHmI+rTQ765RgXEdT/phcUFDT6my6VSuHgcK2TS6drenS6RCKBo6Njm9rW1taiqf+tHdUWAORyeZva1tXVwWBo+Be2LW0dHR1NXa0d1Vav10Ov17dLWwcHB0ilUotpazAYUFdX12RbmUwGmUxmMW0FQUBtbW27tL3+72dHtQWa/7vMnxGNt7XUnxE7knMR9/M55JbVoA5SABIEqJzw6uRI3NnTr0XvW//3U1dnwMWCCiRna3AmuwzJOeU4l1uG6jpAuBqHpDBACgEuchl6Brijd4A7ogLc0buLCqHeLnBSyK36Z0RxcTF8fX05xkUM//73v+Hk1PAeaHh4OB5++GHT83fffbfJH3ghISGYNWuW6fmHH36IqqqqRtsGBgZi9uzZpucrV66ERqNptK2vry+eeeYZ0/NPPvkEBQUFjbZVqVRYsGCB6fn69euRnZ3daFsXFxf89a9/NT3/z3/+gytXrjTa1tHREX//+99Nz7/77jucP3++0bYAsHTpUtOvN23ahOTk5CbbLlmyxPRD7KeffsLJkyebbLto0SK4uho3Wvv1119x9OjRJts+//zz8PDwAAD88ccfOHDgQJNt586dCz8/4w+tvXv3Ij4+vsm2Tz31FLp06QIAOHjwIH7//fcm286cOROhoaEAgGPHjuGXX35psu1DDz2EiIgIAMDp06fx448/Ntn2/vvvR+/evQEAZ8+exf/+978m2959993o378/AODChQv45ptvmmw7ceJEDBkyBACQnp6OL774osm2d955J0aMGAEAyMnJwaefftpk29GjR+P2228HABQUFGD16tVNto2NjcX48eMBABqNBh9++GGTbQcNGoTJkycDAKqqqvDuu+822bZfv36YPn06AOMXcFxcXJNto6Ki8Kc//cn0vLm2/BlhZE0/I8YBgDPQa9wDCPL3xZAwL/zx+w7Ebfqsyfe92c8IRwD9APRzBO7880PI1jkjKUuDvPOnEFB59fch3/hIPgnUX+0F1UB0CwtD7y4qOJWm4cS+XU3WYIk/I9asWdNk2+sxuBAREd2i8VFq0z9u2lOotytGdOmCPw0Kwr59Gvz+e9MB7nx+BfbmGsNgT1k+YuVNNrVqvFXUjniryLa6gZtqy1tFvFXEW0WtbwvwZ0Rb2rbk77LBIOByURXO5VcgKascSdkaJGeVokrb8M+lo0yKCH8lorp4ILqrB/p0UaGHrwscmhkyc+PPCK2uFkevlKCgvAa+SicMCvE0jbnpjFtFDC7tiOu4EBGRJTAYBFwprkJSlnHwb1K2BqczNSiraRgkHKQSRPgrzdaZ6RXgDidHWYO2Hbk/EwfnioDBhYiILJUgCMgorjaGmPpAk6VBSVXDnhmZVIJwP7er68y4o09XFTJLqrFgY2KDKeDttT8Tg0sn4nRoIiKyRoIgIKu0GklZZaaemaQsDQorbr4n0/XaY38mBhcRsMeFiIisnSAIyC2rQVJWmWnhvGNXSlBa3fRYrnrfzB6G2O7ebfpcLvlPRERErSaRSBCgckaAyhnjovwBtHx/pvzympu2uVXSDv8EIiIismot3Z+ppe1uBYMLERERNat+f6amRq9IYJxdNCTMq8NrYXAhIiKiZsmkEiydGgUADcJL/fOlU6M6ZQ8lBhciIiK6qQnRAVj96ECoVea3g9Qqp1ueCt0aHJxLRERELTIhOgDjotQ4nFaM/PIa+CmNt4c6c7dqBhciIiJqMZlU0uYpz+2BwaUd1S+JU1ZWJnIlRERE1qX+u/Nmy8sxuLSj8vJyAEBQUJDIlRAREVmn8vJyqFSqJs9z5dx2ZDAYkJ2dDaVSadr581aVlZUhKCgIGRkZdrEar71dL2B/18zrtX32ds32dr1Ax1yzIAgoLy9HYGCgaTfqxrDHpR1JpVJ07dq1Q97b3d3dbv5CAPZ3vYD9XTOv1/bZ2zXb2/UC7X/NzfW01ON0aCIiIrIaDC5ERERkNRhcLJxCocDSpUuhUCjELqVT2Nv1AvZ3zbxe22dv12xv1wuIe80cnEtERERWgz0uREREZDUYXIiIiMhqMLgQERGR1WBwISIiIqvB4EJERERWg8GFiIiIrAaDCxEREVkNBhciIiKyGgwuREREZDUYXIiIiMhqMLgQERGR1WBwISIiIqvB4EJERERWg8GFiIiIrAaDCxEREVkNBhciIiKyGgwuREREZDUYXIiIiMhqMLgQERGR1WBwISIiIqvB4EJERERWg8GFiIiIrAaDCxEREVkNBhciIiKyGgwuREREZDUYXIiIiMhqMLgQERGR1WBwISIiIqvhIHYBtsRgMCA7OxtKpRISiUTscoiIiKyGIAgoLy9HYGAgpNKm+1UYXNpRdnY2goKCxC6DiIjIamVkZKBr165NnmdwaUdKpRKA8Tfd3d1d5GqIiIisR1lZGYKCgkzfpU1hcGlH9beH3N3dGVyIiIja4GZDLRhciIiIqMX0BgGH04qRX14DP6UThoR5QSbtvHGdDC5ERETUItuTcrBsazJyNDWmYwEqJyydGoUJ0QGdUgOnQxMREdFNbU/KwdwNx81CCwDkamowd8NxbE/K6ZQ6bDK4xMXFYfDgwVAqlfDz88P06dORkpLS7Gt2794NiUTS4HHu3LlOqpqIiMgy6Q0Clm1NhtDIufpjy7YmQ29orEX7sslbRfHx8Zg3bx4GDx6Muro6vPzyyxg/fjySk5Ph6ura7GtTUlLMBtb6+vp2dLlEREQWo05vQGl1LUoqdSiu1KGkSoejl0sa9LRcTwCQo6nB4bRixHb37tD6bDK4bN++3ez5unXr4Ofnh2PHjmHUqFHNvtbPzw8eHh4dWB0REdkKsQeq3ozeIEBTXWsKIMWVOmMgqdKhtKrW7Hl9UCmrqWvz5+WXNx1u2otNBpcbaTQaAICXl9dN2w4YMAA1NTWIiorCK6+8gjFjxjTZVqvVQqvVmp6XlZXderFERGQVOnugqsEgoKzm+hBSey10mIJH7bVfV+mgqa6F0Ia7NxIJ4OHsCE9XObxc5DAIwPH0kpu+zk/p1IYra2VtgtCWS7IegiDg7rvvRklJCfbu3dtku5SUFOzZswcxMTHQarX46quv8PHHH2P37t1N9tK89tprWLZsWYPjGo2G67gQEdmw+oGqN36B1ve1rH50YLPhRRAElNXUNejtKK2qNXtu6iWpqkVplQ5tHUKicnaEp8u1IOLpKoeXqxyeLnJ4uTrCw+X653KonB3Neo70BgEjl+9Erqam0XEuEgBqlRMSFt/R5h6nsrIyqFSqm36H2nxwmTdvHrZt24aEhIRmlxBuzNSpUyGRSLBly5ZGzzfW4xIUFMTgQkRkw+q/xJsb8+Hh7IhnxnS/epum1iyg1IeQujamEKXCAZ6uV8PHDWGkPojUBxBPVzk8nB3hILv1uTj1YQ2AWXhpaVi7mZYGF5u+VfTcc89hy5Yt2LNnT6tDCwAMGzYMGzZsaPK8QqGAQqG4lRKJiMjCGQwCCiq0yCypRlZpNfZfKGw2tABAaXUt3vr55rNSXeUys96PpntF5PB0dYSHsxxyB3EmBE+IDsDqRwc2uD2m7uR1XGwyuAiCgOeeew6bNm3C7t27ERYW1qb3OXHiBAICOud/BBERiaNOb0COpgZZpdXIKqm+GlCqTM+zS2ug0xta/b4Dgz3Qt6vHtV6Qq4Gk/raMh4sjnBxlHXBFHWdCdADGRam5cm57mzdvHr7++mv8+OOPUCqVyM3NBQCoVCo4OzsDAJYsWYKsrCx8+eWXAIAPPvgAoaGh6N27N3Q6HTZs2IDvv/8e33//vWjXQUREt66mVo/sUmNvSWaJMYxcCylVyC2ruenYEakECFA5o4uHM+QOUiRcKLzp5/71rp4dPjVYDDKpRNTrssngsnr1agDA7bffbnZ83bp1mDVrFgAgJycH6enppnM6nQ6LFi1CVlYWnJ2d0bt3b2zbtg2TJk3qrLKJiKyeGNODK7R1V8NIlSmYZF7Xe1JYob3pe8hlUgR6OKGLpzO6erigi6cxpHTxdEZXT2eo3Z1M40RaOlB1SNjNZ7JS69n84NzO1NKBRUREtqgjpgcLgoDSqtqrvSVVpnEm9b0mmSXV0FTX3vR9XOQysyDS5bpwEuTpDB83BaStCFgdPVDVHnFWkQgYXIjIXrV1erDBIKCwQotMs9s4VdeNNalGlU5/089XOTveEEyuBZSuns7wcHGERNK+PT+WsOGgLeGsIiIi6hQt2cfm5U1JKK+pMw6CNfWWVLV44KuPm8IUSrpeDShdrvuv0smxXa+pJSxhoKo9YnAhIqJbcjit6KbTg4sqdfjr/041ek4qAdTuV8eXeLqYBZKuns4I9HC22Nk3Yg9UtUcMLkRE1CKCICC/XIvUvHKk5JbjfF4FUvLKcTanZdudhPu5YUCwh9n4kq6ezlCrnODYDgukkX1gcCEiogaKKrRIzatAal75dY+KFg2Ebcrrd0ezd4JuGYMLEZEd01TX4nxeOVLyrvag5JbjfH45Cit0jbaXSoBQH1dE+CkRoVYiwt8NPXzdMGvdEeSVcXowdTwGFyIiO1CprcP5/Aqk5hp7T+qDSm5Z02NTgr1cEOHvhgh/penRzde10fEmr02LwtwNxyFB49ODl06N4qBVahcMLkRENqSmVo8L+RWmWzv1t3kyS6qbfE2gygnh/kpEqpUI93NDpFqJHn5ucJG3/CvCUvaxIdvH4EJEZIV0dQZcKqwwhpPca+NQ0ourmly+3lepQKS/EuH+blf/a/y1eztNJeb0YOoMDC5ERB2kPZa/r9MbcLmoynwcSl45LhdWoq6JhOLp4njt9o5aiQg/4+0eT1d5e1xWszg9mDoagwsRUQdo7aqqBoOAjJIqs9s7KbnluFRQ2eQCbUqFg2mA7PXjUHzc5O2+SiyRpWBwISJqZ00tf5+rqcHcDcfx5j3RCPRwvnqLxxhULuRXoLq28aXtnR1liPB3M45Dqb/Vo1ZC7e7EgEJ2h8GFiKgdtXT5+8bIHaTo4etm7EFRKxHhZxww28XDuVUbABLZMgYXIqJ2oKsz4FxuGTafyLrp8vcA0NXTCf2DPK+7xeOGYC8XOHAFWaJmMbgQEbWS3iDgYkEFTmaU4lSmBqcyS3E2p7xFmwXW++tdPXF3/y4dWCWRbWJwISJqhiAIyCypxslMY0g5mVGKpCwNKnUNx6N4uDgi2MsFpzI1N31fP6VTR5RLZPMYXIiIrlNQrsWpzFKcvBpSTmdpUFzZcPl7F7kM0YEq9AtSoW9XD/Tr6oEgL2cYBGDk8p3I1XD5e6KOwOBCRHarrKYWSZkaU0g5lVmK7EbGpzjKJOgV4I6+Xa+FlB5+bo2uySKTGJe35/L3RB2DwYWI7EJNrR5nsstwqv6WT2YpLhVUNmgnkQA9fN2MAeVqb0qvACUUDg3352kKl78n6jgMLkRkc+r0BqTmVZhu+ZzKLEVKbnmjK8129XRGv64ept6UPl1VcFPc+o9GLn9P1DEYXIjIqgmCgMtFVcaQkmHsSTmTrUFNbcMZPj5ucvS9GlL6BXmgbxcVvN0UHVYbl78nan8MLkTUadpj755cTQ1OZpaaTUUuq6lr0M5N4YA+XYwBpV9XFfoGeSBQxZVmiaydTQaXuLg4/PDDDzh37hycnZ0xfPhwLF++HJGRkc2+Lj4+HgsXLsSZM2cQGBiIl156CXPmzOmkqolsW2v37gGA0iqd8VZPxrVbPvnl2gbt5A5S9A50N7vl083HlavNEtkgmwwu8fHxmDdvHgYPHoy6ujq8/PLLGD9+PJKTk+Hq6troa9LS0jBp0iTMnj0bGzZswL59+/DMM8/A19cX9913XydfAZFtudnePasfHYhREb5IyiozG5dypaiqwXtJJUCEv9IYUoJU6NfVAxH+SsgduOIskT2QCILQ+L7oNqSgoAB+fn6Ij4/HqFGjGm2zePFibNmyBWfPnjUdmzNnDk6ePIkDBw40+hqtVgut9tq//srKyhAUFASNRgN3d/f2vQgiK6U3CBi5fGezy+A7SCXQG4RG1z0J9XYxG5fSO9AdLnKb/DcXkV0rKyuDSqW66XeoXfzt12iMq1h6eTW94NOBAwcwfvx4s2N33XUXPvvsM9TW1sLR0bHBa+Li4rBs2bL2LZbIxhxOK77p3j31s3383RVX10mpHzzrAZVLw797RGS/bD64CIKAhQsXYuTIkYiOjm6yXW5uLvz9/c2O+fv7o66uDoWFhQgIaHgPfsmSJVi4cKHpeX2PC5E9q18i/+iVYhxOK8Guc3ktet3rd/fGY7GhHVscEVk9mw8uzz77LE6dOoWEhISbtr1xtkH9XbSmZiEoFAooFB03lZLIGhgMAlLyynH0cjEOXy7B0cs372FpTLifsgOqIyJbY9PB5bnnnsOWLVuwZ88edO3atdm2arUaubm5Zsfy8/Ph4OAAb2+uw0BUT1unx6lMDY5cLsaRtGIcu1LSYDqyg1SC3l1UGBLqiYHBnli65QwKyrXcu4eIbplNBhdBEPDcc89h06ZN2L17N8LCwm76mtjYWGzdutXs2G+//YZBgwY1Or6FyF5oqmtx/EqJMahcLsbJTA10deaLu7nIZRgY7InBoV4YHOqJ/sEeZgNoJRJw7x4iahc2OavomWeewddff40ff/zRbO0WlUoFZ2dnAMbxKVlZWfjyyy8BGKdDR0dH4+mnn8bs2bNx4MABzJkzB998802Lp0O3dEQ0kSXL1dTg8OVi462ftGKk5JXjxp8SPm5yDArxwuAwY1CJCnCHg6z56chtWceFiOxHS79DbTK4NDUmZd26dZg1axYAYNasWbh8+TJ2795tOh8fH48XXnjBtADd4sWLW7UAHYMLWRtBEHAhvwJHro5NOXy5GJkl1Q3ahXq7XO1N8cKgUE+E+bi2aQXa9lg5l4hsk10HF7EwuJCl09UZkJStudqbUoJjV4pRUlVr1kYqAaIC3c2Cip/SSaSKichecB0XIkKFtg7Hr1zrTUnMKG2w+aCToxT9gzwwJNQLg0K9MDDEs112RyYi6gj86URkQ/LLa3D08rWBtMnZZTDc0Kfq4eKIQSFeGBLmiUGhXogOVHG5fCKyGhYXXPLz85Gfnw+DwfxfhX379hWpIqKOcytjPgRBQFphpVlQudzI3j5dPZ1Nt30Gh3qiu68bNx8kIqtlMcHl2LFjmDlzJs6ePWu28JsgCJBIJNDr9SJXSNS+WjvLpk5vQHJOGY5cLsGRtGIcvVKMwgqdWRuJBIj0VxpDytUZPwEq5w6/FiKizmIxweXxxx9HREQEPvvsM/j7+7dpxgKRtWjpbsmJ6aXGoHK5GMfTS1ClMw/wcpkU/YJUph6VgSGeUDlz3SEisl0WM6tIqVTixIkT6NGjh9iltBlnFVFLtGS3ZEeZBAaDAP0NfzuVTg4YFOJ5tTfFC326qODkKOvgiomIOp7VzSoaO3YsTp48adXBhaglWrJbcu3VxKJ2d8LgMC8MCTUOpI30V3J8ChHZNYsJLp9++ilmzpyJpKQkREdHN1hmf9q0aSJVRtQ+DAYBZ7LLsOHg5Ra1XzolCrNGhPK2KRHRdSwmuOzfvx8JCQn45ZdfGpzj4FyyVsWVOuw9X4D4lALsOV/QYDBtc3oGuDO0EBHdwGKCy/z58zFjxgy8+uqr8Pf3F7scojbRGwSczCzF7pQCxKcW4FRmqdk+P65yGWK7e+NwWnGDHZXrcbdkIqKmWUxwKSoqwgsvvMDQQlYnv7wGe1ILsTslH3vPF0JTbb6Efk+1EqMjfXF7hB9iQjwhd5CaZhUB3C2ZiKg1LCa43Hvvvdi1axe6d+8udilEzarVG3D8SgniUwuwO6UAyTllZufdnRxwW7gvRkf4YlSEL9Sqhvv8TIgOwOpHBzZYx0XN3ZKJiJplMcElIiICS5YsQUJCAvr06dNgcO78+fNFqowIyC6tRnyqcazKvguFKNea3+bp21WF0RHGsNI/yAMOspsvoT8hOgDjotTcLZmIqBUsZh2XsLCwJs9JJBJcunSpE6tpG67jYju0dXocSStBfGo+4lMLkJpXYXbey1WOUeE+GB3pi9vCfeHjphCpUiIi22BV67gIgoBdu3bBz88PLi4uYpdDdiq9qAq7U/MRn1KA/ReLUF17bSabVAIMCPY09ar06aLieipERCKwmOASERGBM2fOIDw8XOxyyE5U6/Q4mFaE+KszgNIKK83O+ykVxqAS6YuRPXzg4SIXqVIiIqpnEcFFKpUiPDwcRUVFDC7UYQRBwMWCSuNYldQCHLpUBG3dtV3IHaQSxIR44vZIP4yO8EWvACXXUSEisjAWEVwA4J133sFf//pXrF69GtHR0WKXQzaiQluH/RcKTWEls6Ta7HygygmjI/1we6Qvhnf3htKJGxQSEVkyixmc6+npiaqqKtTV1UEul8PZ2dnsfHFxsUiVtRwH54pPEASk5JUbF4BLKcDRK8WmfX8A427KQ7t5YXSEL26P9EV3Xzf2qhARWQCrGpwLAB988IHYJZCV0lTXYt8F4wJw8akFyCvTmp0P8XbB7VfHqgzr5g0XucX8sSciolaymJ/gM2fOFLsEEpneILRoTZP6zQrrpyofTy+F3nCtV8XJUYrYbt6msSqhPq6deRlERNSBLCa4AIBer8fmzZtx9uxZSCQSREVFYdq0aZDJZK16nz179uBf//oXjh07hpycHGzatAnTp09vsv3u3bsxZsyYBsfPnj2Lnj17tvYyqA22J+U0WEU24LpVZG+2WWEPPzfT7Z/BoV5wcmzdnxkiIrIOFhNcLly4gEmTJiErKwuRkZEQBAGpqakICgrCtm3bWrUVQGVlJfr164fHH38c9913X4tfl5KSYnZfzdfXt1XXQG1Tv2/PjYOtcjQ1mLPhOEK8XZBeXNVgs8IRPYwLwI2O8EVXT67/Q0RkDywmuMyfPx/du3fHwYMH4eVl3BW3qKgIjz76KObPn49t27a1+L0mTpyIiRMntroGPz8/eHh4tPp11HZ6g4BlW5MbhJbrXSmqAgD0CnA3LQBXv1khERHZF4sJLvHx8WahBQC8vb3x9ttvY8SIEZ1Sw4ABA1BTU4OoqCi88sorjd4+up5Wq4VWe20gaFlZWTOtqTGH04rNbg81ZdUjAzGpDzceJCKydxbzT1aFQoHy8vIGxysqKiCXd+yKpQEBAVi7di2+//57/PDDD4iMjMTYsWOxZ8+eZl8XFxcHlUplegQFBXVonbYov/zmoQUw7shMRERkMT0uU6ZMwV/+8hd89tlnGDJkCADg0KFDmDNnDqZNm9ahnx0ZGYnIyEjT89jYWGRkZODdd9/FqFGjmnzdkiVLsHDhQtPzsrIyhpdW8lM6tWs7IiKybRbT4/LRRx+he/fuiI2NhZOTE5ycnDBixAj06NEDH374YafXM2zYMJw/f77ZNgqFAu7u7mYPap0hYV5Quze9s7IExtlFQ8K8mmxDRET2w2J6XDw8PPDjjz/i/PnzOHfuHARBQFRUFHr06CFKPSdOnEBAAMdUdDSZVILBoV7Yeiqnwbn6FVyWTo1qdD0XIiKyPxYTXOqFh4ff8kaLFRUVuHDhgul5WloaEhMT4eXlheDgYCxZsgRZWVn48ssvARhX7Q0NDUXv3r2h0+mwYcMGfP/99/j+++9vqQ66uStFlfg1OQ8A4OHsiNLqWtM59XXruBAREQEWFFz0ej3Wr1+PP/74A/n5+TAYzAdj7ty5s8XvdfToUbMZQfXjUGbOnIn169cjJycH6enppvM6nQ6LFi1CVlYWnJ2d0bt3b2zbtg2TJk26xaui5giCgH/8eAa6OgNG9PDGF48PwZHLJTddOZeIiOyXxWyy+Oyzz2L9+vWYPHkyAgICGmx89/7774tUWctxk8XW+fl0Dp75z3HIZVJsX3Abuvm6iV0SERGJxOo2Wdy4cSO+++479nLYiQptHV7fmgwAmDO6G0MLERG1iMXMKpLL5aINxKXO98GOVOSW1SDYywXPjOH/dyIiahmLCS4vvvgiPvzwQ1jInSvqQGdzyrBu/2UAwLK7e3NDRCIiajGLuVWUkJCAXbt24ZdffkHv3r3h6Ohodv6HH34QqTJqTwaDgJc3nYbeIGBitBpjIv3ELomIiKyIxQQXDw8P3HPPPWKXQR3su6MZOJ5eCle5DP+YGiV2OUREZGUsJrisW7dO7BKogxVX6vD29nMAgBfGRSBA5SxyRUREZG0sZowL2b64n8+itKoWPdVKzBoeKnY5RERkhRhcqFMcuVyM/x7LBAD8855oOMj4R4+IiFqP3x7U4Wr1BryyKQkA8ODgIMSEcMNEIiJqGwYX6nCfJ6QhJa8cXq5yLJ7QU+xyiIjIijG4UIfKKq3GB7+fBwD8bWJPeLrKRa6IiIismaizij766KMWt50/f34HVkId5fWtZ1Bdq8fgUE/cP7Cr2OUQEZGVEzW4tHTjRIlEwuBihXaey8OvZ/Igk0rw5vQ+kHKnZyIiukWiBpe0tDQxP546ULVOj3/8eAYA8OTIMESqlSJXREREtsDixrjodDqkpKSgrq5O7FLoFqzYdR6ZJdUIVDnh+bHhYpdDREQ2wmKCS1VVFZ588km4uLigd+/eSE9PB2Ac2/L222+LXB21xoX8cqzdcwkA8I+pveGqsJgFmomIyMpZTHBZsmQJTp48id27d8PJycl0/M4778S3334rYmXUGoIg4JXNSajVC7ijpx/u6u0vdklERGRDLOafwps3b8a3336LYcOGQSK5NogzKioKFy9eFLEyao3NiVk4eKkYTo5SLJvW2+z/JRER0a2ymB6XgoIC+Pn5NTheWVnJLz8roamqxT+3nQUAPHdHOIK8XESuiIiIbI3FBJfBgwdj27Ztpuf1YeWTTz5BbGysWGVRK/zrt3MorNChu68rZt/WTexyiIjIBlnMraK4uDhMmDABycnJqKurw4cffogzZ87gwIEDiI+PF7s8uonEjFL855BxQPUb06Mhd7CYTExERDbEYr5dhg8fjn379qGqqgrdu3fHb7/9Bn9/fxw4cAAxMTFil0fN0BsEvLL5NAQBuGdAFwzv7iN2SUREZKMsJrgAQJ8+ffDFF18gKSkJycnJ2LBhA/r06dPq99mzZw+mTp2KwMBASCQSbN68+aaviY+PR0xMDJycnNCtWzd8/PHHbbgC+/TVgctIyiqDu5MD/j6pl9jlEBGRDRP1VlFZWVmL27q7u7e4bWVlJfr164fHH38c9913303bp6WlYdKkSZg9ezY2bNiAffv24ZlnnoGvr2+LXm/P8stq8O/fUgEAf53QE75KhcgVERGRLRM1uHh4eLR4xpBer2/x+06cOBETJ05scfuPP/4YwcHB+OCDDwAAvXr1wtGjR/Huu+8yuNzEm9vOolxbh35dVXh4SLDY5RARkY0TNbjs2rXL9OvLly/jb3/7G2bNmmWaRXTgwAF88cUXiIuL69A6Dhw4gPHjx5sdu+uuu/DZZ5+htrYWjo6Ojb5Oq9VCq9WanremB8kWJJwvxJaT2ZBKgDen94GMmygSEVEHEzW4jB492vTr119/He+99x4eeugh07Fp06ahT58+WLt2LWbOnNlhdeTm5sLf33yFV39/f9TV1aGwsBABAQGNvi4uLg7Lli3rsLosmbZOj3/8mAQAmDEsBH26qkSuiIiI7IHFDM49cOAABg0a1OD4oEGDcPjw4Q7//BtvWQmC0Ojx6y1ZsgQajcb0yMjI6NAaLcma+Eu4VFgJX6UCL94VKXY5RERkJywmuAQFBTU6k2fNmjUICgrq0M9Wq9XIzc01O5afnw8HBwd4e3s3+TqFQgF3d3ezhz24UlSJFbsuAABemdwL7k6N30ojIiJqbxazAN3777+P++67D7/++iuGDRsGADh48CAuXryI77//vkM/OzY2Flu3bjU79ttvv2HQoEFNjm+xV4Ig4B8/noGuzoARPbwxrV+g2CUREZEdsZgel0mTJuH8+fOYNm0aiouLUVRUhLvvvhupqamYNGlSq96roqICiYmJSExMBGCc7pyYmIj0dOPKrkuWLMFjjz1maj9nzhxcuXIFCxcuxNmzZ/H555/js88+w6JFi9rt+mzFL0m5iE8tgFwmxRt3R3MfKSIi6lQSoX4whw3ZvXs3xowZ0+D4zJkzsX79esyaNQuXL1/G7t27Tefi4+Pxwgsv4MyZMwgMDMTixYsxZ86cVn1uWVkZVCoVNBqNTd42qtDW4c5/xyO3rAbz7+iBheM5toWIiNpHS79DLSq4lJaW4rPPPsPZs2chkUgQFRWFJ554AiqVdcxYsfXg8sZPyfgsIQ3BXi747YVRcHKUiV0SERHZiJZ+h1rMraKjR4+ie/fueP/991FcXIzCwkK899576N69O44fPy52eXYvObsM6/dfBgC8fndvhhYiIhKFxQzOfeGFFzBt2jR88skncHAwllVXV4ennnoKCxYswJ49e0Su0H4Zrm6iqDcImNRHjdsj/cQuiYiI7JTFBJejR4+ahRYAcHBwwEsvvdTo+i7Ueb47moHj6aVwlcvwjym9xS6HiIjsmMXcKnJ3dzfN+rleRkYGlEqlCBURABRX6vD29nMAgBfGRUCtchK5IiIismcWE1weeOABPPnkk/j222+RkZGBzMxMbNy4EU899ZTZNgDUueJ+PovSqlr0VCsxa3io2OUQEZGds5hbRe+++y4kEgkee+wx1NXVAQAcHR0xd+5cvP322yJXZ5+OXC7Gf49lAgD+eU80HGQWk3OJiMhOWdR0aACoqqrCxYsXIQgCevToARcXF7FLajFbmg5dqzdgykcJSMkrx4ODg/D2fX3FLomIiGxYS79DLabHpZ6Liwv69Okjdhl27/OENKTklcPLVY7FE3qKXQ4REREACwguTzzxRIvaff755x1cCdXLKq3GB7+fBwD8bWJPeLrKRa6IiIjISPTgsn79eoSEhGDAgAGwsLtWdmvZljOortVjcKgn7h/YVexyiIiITEQPLnPmzMHGjRtx6dIlPPHEE3j00Ufh5eUldll264+zefgtOQ8OUgnenN4HUik3USQiIssh+jSRVatWIScnB4sXL8bWrVsRFBSEP//5z/j111/ZA9PJqnV6LN1yBgDw5MgwRKq5fg4REVkW0YMLACgUCjz00EPYsWMHkpOT0bt3bzzzzDMICQlBRUWF2OXZjf/beR6ZJdUIVDlh/thwscshIiJqwCKCy/UkEgkkEgkEQYDBYBC7HLtxIb8cn+y9BABYOq03XBWi30UkIiJqwCKCi1arxTfffINx48YhMjISp0+fxooVK5Ceng43Nzexy7N5giDglc1JqNULGNvTD+Oj/MUuiYiIqFGi/7P6mWeewcaNGxEcHIzHH38cGzduhLe3t9hl2ZXNiVk4eKkYTo5SvDatNyQSDsglIiLLJPrKuVKpFMHBwRgwYECzX5g//PBDJ1bVNta4cq6mqhZj39uNwgod/npXJOaN6SF2SUREZIesZuXcxx57jP/CF9G/fjuHwgoduvu6YvZt3cQuh4iIqFmiB5f169eLXYLdSswoxX8OpQMA3pgeDbmDRQx5IiIiahK/qeyU3iDglc2nIQjAPQO6YHh3H7FLIiIiuikGFzv11YHLSMoqg7uTA/4+qZfY5RAREbUIg4sdyi+rwb9/SwUA/HVCT/gqFSJXRERE1DI2HVxWrVqFsLAwODk5ISYmBnv37m2y7e7du02L313/OHfuXCdW3Dne2HYW5do69OuqwsNDgsUuh4iIqMVsNrh8++23WLBgAV5++WWcOHECt912GyZOnIj09PRmX5eSkoKcnBzTIzzctpa+33u+AFtPZkMqAf55Tx/IuIkiERFZEZsNLu+99x6efPJJPPXUU+jVqxc++OADBAUFYfXq1c2+zs/PD2q12vSQyWRNttVqtSgrKzN7WLKaWj3+8aNxE8XHYkMR3UUlckVEREStY5PBRafT4dixYxg/frzZ8fHjx2P//v3NvnbAgAEICAjA2LFjsWvXrmbbxsXFQaVSmR5BQUG3XHtHWhN/CWmFlfBVKrBwfITY5RAREbWaTQaXwsJC6PV6+Pub77nj7++P3NzcRl8TEBCAtWvX4vvvv8cPP/yAyMhIjB07Fnv27Gnyc5YsWQKNRmN6ZGRktOt1tKcrRZVYufsCAODVKVFwd3IUuSIiIqLWE30Buo5044q8giA0uUpvZGQkIiMjTc9jY2ORkZGBd999F6NGjWr0NQqFAgqF5c/IEQQB//jxDHR1Bozo4Y2pfQPELomIiKhNbLLHxcfHBzKZrEHvSn5+foNemOYMGzYM58+fb+/yOt0vSbmITy2AXCbFG3dHc4sFIiKyWjYZXORyOWJiYrBjxw6z4zt27MDw4cNb/D4nTpxAQIB1905UaOvw+tZkAMCc0d3QzddN5IqIiIjazmZvFS1cuBAzZszAoEGDEBsbi7Vr1yI9PR1z5swBYByfkpWVhS+//BIA8MEHHyA0NBS9e/eGTqfDhg0b8P333+P7778X8zJu2fs7UpFbVoNgLxc8w52fiYjIytlscHnggQdQVFSE119/HTk5OYiOjsbPP/+MkJAQAEBOTo7Zmi46nQ6LFi1CVlYWnJ2d0bt3b2zbtg2TJk0S6xJuWXJ2GdbvvwwAeP3u3nBybHpqNxERkTWQCIIgiF2ErSgrK4NKpYJGo4G7u7uotRgMAu7/eD+Op5diUh81Vj0SI2o9REREzWnpd6hNjnEh4NujGTieXgpXuQz/mNJb7HKIiIjaBYOLDSqq0OLtX4x7LL0wLgJqlZPIFREREbUPBhcbFPfLOWiqa9ErwB2zhoeKXQ4REVG7YXCxMYfTivG/Y5kAgDenR8NBxv/FRERkO/itZkNq9Qa8svk0AOChIUGICfEUuSIiIqL2xeBiQz5PSENqXgW8XOV46a6eYpdDRETU7hhcbERWaTU++N24PcHfJvaEp6tc5IqIiIjaH4OLjVi25Qyqa/UYHOqJ+wd2FbscIiKiDsHgYgP+OJuH35Lz4CCV4M3pfSCVchNFIiKyTQwuVq5ap8fSLWcAAE+ODEOkWilyRURERB2HwcXK/d/O88gsqUagygnzx4aLXQ4REVGHYnCxYhfyy/HJ3ksAgKXTesNVYbN7ZhIREQFgcLFagiDglc1JqNULGNvTD+Oj/MUuiYiIqMMxuFipTSeycPBSMZwcpXhtWm9IJByQS0REto/BxQppqmrxz21nAQDP3RGOIC8XkSsiIiLqHAwuVuidX8+hqFKHHn5umH1bN7HLISIi6jQMLlYmMaP0/9u735imzj0O4N9Kod1c7QbKn16QdcwMHcqgnaYIWaK7nZUQvVucu3dOFrMXvcEJNN6w6U1Ydhe7vfDFzJSlqGReY/CFk7FEhC66TiNGQdgY46q7coU4SAOb0JEIs33uC0NzWdHrJqcPbb+f5CRyeI7n+0s1/eU55zwHRy70AQD+sS4HCWp+hEREFDv4rRdB/AGBvzd0QQjgT3l/gCUrSXYkIiKisGLjEkH+2foffHtjFPO0auxYu1h2HCIiorBj4xIhvKO3sLvlCgDgb2uysUCnkZyIiIgo/Lhi2SzmDwhc6P0RXt8t1F/sh2/8NnLT9fjL8oWyoxEREUkR1TMu+/btg9FohFarhclkwpkzZ+453uPxwGQyQavV4oknnsDHH38cpqShTn47gMIPTuHPtedRXt+J1n8PAwCKl6Yhji9RJCKiGBW1jcvRo0dRUVGBnTt3oqOjA0VFRbDZbOjr65t2fG9vL9auXYuioiJ0dHRgx44d2LZtG44dOxbm5Healr8evoSBkVshv3M2/Qsnvx0IeyYiIqLZQCWEELJDKGHFihXIz89HTU1NcN/ixYuxfv16OJ3OkPFVVVVobGxET09PcJ/dbsfXX3+N1tbW+zrn6Ogo9Ho9RkZGMG/evN+V2x8QKPzg1LRNCwCoAKTqtThbtYozL0REFDXu9zs0KmdcJiYm0N7eDqvVOmW/1WrFuXPnpj2mtbU1ZPwLL7yAtrY2/PLLL9MeMz4+jtHR0Snbg7rQ++NdmxYAEAAGRm7hQu+PD3wuIiKiSBOVjcvQ0BD8fj9SUqa+eDAlJQWDg4PTHjM4ODjt+Nu3b2NoaGjaY5xOJ/R6fXDLyMh44Oxe392blt8zjoiIKJpEZeMy6dcvHhRC3PNlhNONn27/pLfffhsjIyPBrb+//wETA8k67YyOIyIiiiZR+Tj0/PnzERcXFzK74vV6Q2ZVJqWmpk47Xq1WIylp+hVqNRoNNJqZXU9luTERaXotBkduYbqbjybvcVluTJzR8xIREUWCqJxxSUhIgMlkgtvtnrLf7XajoKBg2mMsFkvI+JaWFpjNZsTHxyuW9dfi5qhQXbIEwJ0m5X9N/lxdsoQ35hIRUUyKysYFABwOB/bv34+DBw+ip6cHlZWV6Ovrg91uB3DnMs/mzZuD4+12O65fvw6Hw4Genh4cPHgQBw4cwPbt28OefU1OGmo25SNVP/VyUKpei5pN+ViTkxb2TERERLNBVF4qAoCNGzdieHgY7777LgYGBpCTk4MTJ04gMzMTADAwMDBlTRej0YgTJ06gsrISe/fuhcFgwJ49e/DSSy9Jyb8mJw1/XJIaXDk3WXfn8hBnWoiIKJZF7TouMszEOi5ERESx6H6/Q6N2xkWGyR5wJtZzISIiiiWT353/bz6FjcsM8vl8ADAj67kQERHFIp/PB71ef9ff81LRDAoEAvjhhx+g0+nuuV7MbzE6OoqMjAz09/fHxOWnWKsXiL2aWW/0i7WaY61eQJmahRDw+XwwGAyYM+fuzw5xxmUGzZkzB+np6Yr83fPmzYuZ/xBA7NULxF7NrDf6xVrNsVYvMPM132umZVLUPg5NRERE0YeNCxEREUUMNi6znEajQXV19Yy/WmC2irV6gdirmfVGv1irOdbqBeTWzJtziYiIKGJwxoWIiIgiBhsXIiIiihhsXIiIiChisHEhIiKiiMHGhYiIiCIGG5dZbN++fTAajdBqtTCZTDhz5ozsSIr56quvUFJSAoPBAJVKhYaGBtmRFOV0OvHss89Cp9MhOTkZ69evx+XLl2XHUlRNTQ2WLVsWXGnTYrGgqalJdqywcTqdUKlUqKiokB1FEe+88w5UKtWULTU1VXYsxd24cQObNm1CUlISHn74YTzzzDNob2+XHUsRjz/+eMhnrFKpUFZWFtYcbFxmqaNHj6KiogI7d+5ER0cHioqKYLPZ0NfXJzuaIsbGxpCbm4uPPvpIdpSw8Hg8KCsrw/nz5+F2u3H79m1YrVaMjY3JjqaY9PR0vP/++2hra0NbWxtWrVqFdevWobu7W3Y0xV28eBEulwvLli2THUVRTz/9NAYGBoJbV1eX7EiK+umnn7By5UrEx8ejqakJ3333HXbv3o1HH31UdjRFXLx4ccrn63a7AQAbNmwIbxBBs9Ly5cuF3W6fsi87O1u89dZbkhKFDwBx/Phx2THCyuv1CgDC4/HIjhJWjz32mNi/f7/sGIry+Xxi0aJFwu12i+eee06Ul5fLjqSI6upqkZubKztGWFVVVYnCwkLZMaQpLy8XWVlZIhAIhPW8nHGZhSYmJtDe3g6r1Tplv9Vqxblz5ySlIiWNjIwAABITEyUnCQ+/34/6+nqMjY3BYrHIjqOosrIyFBcX4/nnn5cdRXFXr16FwWCA0WjEK6+8gmvXrsmOpKjGxkaYzWZs2LABycnJyMvLQ21trexYYTExMYHDhw9jy5YtUKlUYT03G5dZaGhoCH6/HykpKVP2p6SkYHBwUFIqUooQAg6HA4WFhcjJyZEdR1FdXV145JFHoNFoYLfbcfz4cSxZskR2LMXU19fj0qVLcDqdsqMobsWKFTh06BCam5tRW1uLwcFBFBQUYHh4WHY0xVy7dg01NTVYtGgRmpubYbfbsW3bNhw6dEh2NMU1NDTg5s2beP3118N+bnXYz0j37dddrBAi7J0tKW/r1q345ptvcPbsWdlRFPfUU0+hs7MTN2/exLFjx1BaWgqPxxOVzUt/fz/Ky8vR0tICrVYrO47ibDZb8M9Lly6FxWJBVlYWPvnkEzgcDonJlBMIBGA2m7Fr1y4AQF5eHrq7u1FTU4PNmzdLTqesAwcOwGazwWAwhP3cnHGZhebPn4+4uLiQ2RWv1xsyC0OR7c0330RjYyNOnz6N9PR02XEUl5CQgCeffBJmsxlOpxO5ubn48MMPZcdSRHt7O7xeL0wmE9RqNdRqNTweD/bs2QO1Wg2/3y87oqLmzp2LpUuX4urVq7KjKCYtLS2k6V68eHHUPkQx6fr16/jiiy/wxhtvSDk/G5dZKCEhASaTKXjH9iS3242CggJJqWgmCSGwdetWfPrppzh16hSMRqPsSFIIITA+Pi47hiJWr16Nrq4udHZ2Bjez2YxXX30VnZ2diIuLkx1RUePj4+jp6UFaWprsKIpZuXJlyDIGV65cQWZmpqRE4VFXV4fk5GQUFxdLOT8vFc1SDocDr732GsxmMywWC1wuF/r6+mC322VHU8TPP/+M77//Pvhzb28vOjs7kZiYiIULF0pMpoyysjIcOXIEn332GXQ6XXB2Ta/X46GHHpKcThk7duyAzWZDRkYGfD4f6uvr8eWXX+LkyZOyoylCp9OF3LM0d+5cJCUlReW9TNu3b0dJSQkWLlwIr9eL9957D6OjoygtLZUdTTGVlZUoKCjArl278PLLL+PChQtwuVxwuVyyoykmEAigrq4OpaWlUKsltRBhfYaJfpO9e/eKzMxMkZCQIPLz86P6UdnTp08LACFbaWmp7GiKmK5WAKKurk52NMVs2bIl+O95wYIFYvXq1aKlpUV2rLCK5sehN27cKNLS0kR8fLwwGAzixRdfFN3d3bJjKe7zzz8XOTk5QqPRiOzsbOFyuWRHUlRzc7MAIC5fviwtg0oIIeS0TERERES/De9xISIioojBxoWIiIgiBhsXIiIiihhsXIiIiChisHEhIiKiiMHGhYiIiCIGGxciIiKKGGxciIiIKGKwcSEiIqKIwcaFiIiIIgYbFyIiIooY/wUJGvbH4rlBmwAAAABJRU5ErkJggg==",
      "text/plain": [
       "<Figure size 600x800 with 3 Axes>"
      ]
     },
     "metadata": {},
     "output_type": "display_data"
    }
   ],
   "source": [
    "fig, axes = plt.subplots(nrows=3, ncols=1, sharex=True, figsize=(6, 8))\n",
    "axes[0].plot(df.index, df.beta, \"o-\")\n",
    "axes[0].set_ylabel(\"Beta\")\n",
    "\n",
    "axes[1].plot(df.index, df.phi_d, \"o-\")\n",
    "axes[1].axhline(data_misfit.n_data, linestyle=\"--\", color=\"grey\")\n",
    "axes[1].set_ylabel(\"Data misfit\")\n",
    "axes[1].set_yscale(\"log\")\n",
    "\n",
    "axes[2].plot(df.index, df.phi_m, \"o-\")\n",
    "axes[2].set_ylabel(\"Model norm\")\n",
    "\n",
    "plt.show()"
   ]
  },
  {
   "cell_type": "code",
   "execution_count": 15,
   "id": "5b02915d-b8ba-459b-8a7f-9962e860b339",
   "metadata": {
    "execution": {
<<<<<<< HEAD
     "iopub.execute_input": "2025-08-28T21:52:20.226069Z",
     "iopub.status.busy": "2025-08-28T21:52:20.225830Z",
     "iopub.status.idle": "2025-08-28T21:52:20.231449Z",
     "shell.execute_reply": "2025-08-28T21:52:20.230853Z",
     "shell.execute_reply.started": "2025-08-28T21:52:20.226051Z"
=======
     "iopub.execute_input": "2025-08-28T23:52:05.434809Z",
     "iopub.status.busy": "2025-08-28T23:52:05.434494Z",
     "iopub.status.idle": "2025-08-28T23:52:05.439410Z",
     "shell.execute_reply": "2025-08-28T23:52:05.438723Z"
>>>>>>> 5f673883
    }
   },
   "outputs": [
    {
     "data": {
      "text/plain": [
       "[array([0., 0., 0., 0., 0., 0., 0., 0., 0., 0.]),\n",
       " array([0.42435185, 0.42399884, 0.3148901 , 0.30782923, 0.36748377,\n",
       "        0.35416799, 0.3561614 , 0.33542964, 0.43090118, 0.51907174]),\n",
       " array([0.50562375, 0.47292666, 0.31019737, 0.28663071, 0.38905161,\n",
       "        0.34587786, 0.36311996, 0.33628739, 0.4777829 , 0.60674213]),\n",
       " array([0.58937282, 0.51738583, 0.29030007, 0.2512336 , 0.39338066,\n",
       "        0.31518944, 0.35667936, 0.32338343, 0.5099124 , 0.69292077]),\n",
       " array([0.66606712, 0.55805421, 0.26845623, 0.2198895 , 0.38401023,\n",
       "        0.27327791, 0.34599723, 0.30631308, 0.52650141, 0.76952972]),\n",
       " array([0.72555036, 0.59250268, 0.25392918, 0.20191488, 0.36759676,\n",
       "        0.23168425, 0.33632391, 0.29012312, 0.53109092, 0.8286928 ]),\n",
       " array([0.76485334, 0.61861601, 0.24767923, 0.19529522, 0.35147205,\n",
       "        0.19846   , 0.32930109, 0.27659409, 0.52981694, 0.8687414 ]),\n",
       " array([0.78781288, 0.63620201, 0.24614325, 0.19419172, 0.33960912,\n",
       "        0.17601478, 0.32485425, 0.26662823, 0.52718966, 0.89311259])]"
      ]
     },
     "execution_count": 15,
     "metadata": {},
     "output_type": "execute_result"
    }
   ],
   "source": [
    "inversion.models"
   ]
  }
 ],
 "metadata": {
  "kernelspec": {
   "display_name": "Python [conda env:inversion_ideas]",
   "language": "python",
   "name": "conda-env-inversion_ideas-py"
  },
  "language_info": {
   "codemirror_mode": {
    "name": "ipython",
    "version": 3
   },
   "file_extension": ".py",
   "mimetype": "text/x-python",
   "name": "python",
   "nbconvert_exporter": "python",
   "pygments_lexer": "ipython3",
   "version": "3.13.5"
  },
  "widgets": {
   "application/vnd.jupyter.widget-state+json": {
    "state": {
     "0c4ccd0b1ef44ba684a3097abc0ae373": {
      "model_module": "@jupyter-widgets/output",
      "model_module_version": "1.0.0",
      "model_name": "OutputModel",
      "state": {
       "_dom_classes": [],
       "_model_module": "@jupyter-widgets/output",
       "_model_module_version": "1.0.0",
       "_model_name": "OutputModel",
       "_view_count": null,
       "_view_module": "@jupyter-widgets/output",
       "_view_module_version": "1.0.0",
       "_view_name": "OutputView",
       "layout": "IPY_MODEL_11603b1aaf974267a64a5cc0674d43f6",
       "msg_id": "",
       "outputs": [
        {
         "data": {
          "text/html": "<pre style=\"white-space:pre;overflow-x:auto;line-height:normal;font-family:Menlo,'DejaVu Sans Mono',consolas,'Courier New',monospace\">┏━━━━━━━━━━━┳━━━━━━━━━━┳━━━━━━━━━━┳━━━━━━━━━━┳━━━━━━━━━━┳━━━━━━━━━━┳━━━━━━━━━━┓\n┃<span style=\"font-weight: bold\"> Iteration </span>┃<span style=\"font-weight: bold\"> β        </span>┃<span style=\"font-weight: bold\"> φ_d      </span>┃<span style=\"font-weight: bold\"> φ_m      </span>┃<span style=\"font-weight: bold\"> β φ_m    </span>┃<span style=\"font-weight: bold\"> φ        </span>┃<span style=\"font-weight: bold\"> χ        </span>┃\n┡━━━━━━━━━━━╇━━━━━━━━━━╇━━━━━━━━━━╇━━━━━━━━━━╇━━━━━━━━━━╇━━━━━━━━━━╇━━━━━━━━━━┩\n│ 0         │ 1.00e+04 │ 1.36e+05 │ 0.00e+00 │ 0.00e+00 │ 1.36e+05 │ 5.44e+03 │\n│ 1         │ 1.00e+04 │ 3.28e+03 │ 1.51e+00 │ 1.51e+04 │ 1.84e+04 │ 1.31e+02 │\n│ 2         │ 5.00e+03 │ 1.37e+03 │ 1.77e+00 │ 8.85e+03 │ 1.02e+04 │ 5.50e+01 │\n│ 3         │ 2.50e+03 │ 5.80e+02 │ 1.99e+00 │ 4.97e+03 │ 5.55e+03 │ 2.32e+01 │\n│ 4         │ 1.25e+03 │ 2.31e+02 │ 2.18e+00 │ 2.73e+03 │ 2.96e+03 │ 9.23e+00 │\n│ 5         │ 6.25e+02 │ 8.70e+01 │ 2.34e+00 │ 1.46e+03 │ 1.55e+03 │ 3.48e+00 │\n│ 6         │ 3.12e+02 │ 3.50e+01 │ 2.45e+00 │ 7.66e+02 │ 8.01e+02 │ 1.40e+00 │\n│ 7         │ 1.56e+02 │ 1.83e+01 │ 2.52e+00 │ 3.94e+02 │ 4.12e+02 │ 7.34e-01 │\n└───────────┴──────────┴──────────┴──────────┴──────────┴──────────┴──────────┘\n</pre>\n",
          "text/plain": "┏━━━━━━━━━━━┳━━━━━━━━━━┳━━━━━━━━━━┳━━━━━━━━━━┳━━━━━━━━━━┳━━━━━━━━━━┳━━━━━━━━━━┓\n┃\u001b[1m \u001b[0m\u001b[1mIteration\u001b[0m\u001b[1m \u001b[0m┃\u001b[1m \u001b[0m\u001b[1mβ       \u001b[0m\u001b[1m \u001b[0m┃\u001b[1m \u001b[0m\u001b[1mφ_d     \u001b[0m\u001b[1m \u001b[0m┃\u001b[1m \u001b[0m\u001b[1mφ_m     \u001b[0m\u001b[1m \u001b[0m┃\u001b[1m \u001b[0m\u001b[1mβ φ_m   \u001b[0m\u001b[1m \u001b[0m┃\u001b[1m \u001b[0m\u001b[1mφ       \u001b[0m\u001b[1m \u001b[0m┃\u001b[1m \u001b[0m\u001b[1mχ       \u001b[0m\u001b[1m \u001b[0m┃\n┡━━━━━━━━━━━╇━━━━━━━━━━╇━━━━━━━━━━╇━━━━━━━━━━╇━━━━━━━━━━╇━━━━━━━━━━╇━━━━━━━━━━┩\n│ 0         │ 1.00e+04 │ 1.36e+05 │ 0.00e+00 │ 0.00e+00 │ 1.36e+05 │ 5.44e+03 │\n│ 1         │ 1.00e+04 │ 3.28e+03 │ 1.51e+00 │ 1.51e+04 │ 1.84e+04 │ 1.31e+02 │\n│ 2         │ 5.00e+03 │ 1.37e+03 │ 1.77e+00 │ 8.85e+03 │ 1.02e+04 │ 5.50e+01 │\n│ 3         │ 2.50e+03 │ 5.80e+02 │ 1.99e+00 │ 4.97e+03 │ 5.55e+03 │ 2.32e+01 │\n│ 4         │ 1.25e+03 │ 2.31e+02 │ 2.18e+00 │ 2.73e+03 │ 2.96e+03 │ 9.23e+00 │\n│ 5         │ 6.25e+02 │ 8.70e+01 │ 2.34e+00 │ 1.46e+03 │ 1.55e+03 │ 3.48e+00 │\n│ 6         │ 3.12e+02 │ 3.50e+01 │ 2.45e+00 │ 7.66e+02 │ 8.01e+02 │ 1.40e+00 │\n│ 7         │ 1.56e+02 │ 1.83e+01 │ 2.52e+00 │ 3.94e+02 │ 4.12e+02 │ 7.34e-01 │\n└───────────┴──────────┴──────────┴──────────┴──────────┴──────────┴──────────┘\n"
         },
         "metadata": {},
         "output_type": "display_data"
        }
       ],
       "tabbable": null,
       "tooltip": null
      }
     },
     "11603b1aaf974267a64a5cc0674d43f6": {
      "model_module": "@jupyter-widgets/base",
      "model_module_version": "2.0.0",
      "model_name": "LayoutModel",
      "state": {
       "_model_module": "@jupyter-widgets/base",
       "_model_module_version": "2.0.0",
       "_model_name": "LayoutModel",
       "_view_count": null,
       "_view_module": "@jupyter-widgets/base",
       "_view_module_version": "2.0.0",
       "_view_name": "LayoutView",
       "align_content": null,
       "align_items": null,
       "align_self": null,
       "border_bottom": null,
       "border_left": null,
       "border_right": null,
       "border_top": null,
       "bottom": null,
       "display": null,
       "flex": null,
       "flex_flow": null,
       "grid_area": null,
       "grid_auto_columns": null,
       "grid_auto_flow": null,
       "grid_auto_rows": null,
       "grid_column": null,
       "grid_gap": null,
       "grid_row": null,
       "grid_template_areas": null,
       "grid_template_columns": null,
       "grid_template_rows": null,
       "height": null,
       "justify_content": null,
       "justify_items": null,
       "left": null,
       "margin": null,
       "max_height": null,
       "max_width": null,
       "min_height": null,
       "min_width": null,
       "object_fit": null,
       "object_position": null,
       "order": null,
       "overflow": null,
       "padding": null,
       "right": null,
       "top": null,
       "visibility": null,
       "width": null
      }
     }
    },
    "version_major": 2,
    "version_minor": 0
   }
  }
 },
 "nbformat": 4,
 "nbformat_minor": 5
}<|MERGE_RESOLUTION|>--- conflicted
+++ resolved
@@ -14,25 +14,17 @@
    "id": "fa174e25-ec16-4b65-b351-d5337a5f9462",
    "metadata": {
     "execution": {
-<<<<<<< HEAD
      "iopub.execute_input": "2025-08-28T21:52:09.974776Z",
      "iopub.status.busy": "2025-08-28T21:52:09.974280Z",
      "iopub.status.idle": "2025-08-28T21:52:10.941426Z",
      "shell.execute_reply": "2025-08-28T21:52:10.940747Z",
      "shell.execute_reply.started": "2025-08-28T21:52:09.974715Z"
-=======
-     "iopub.execute_input": "2025-08-28T23:51:55.239307Z",
-     "iopub.status.busy": "2025-08-28T23:51:55.238248Z",
-     "iopub.status.idle": "2025-08-28T23:51:56.210418Z",
-     "shell.execute_reply": "2025-08-28T23:51:56.209741Z"
->>>>>>> 5f673883
     }
    },
    "outputs": [],
    "source": [
     "import matplotlib.pyplot as plt\n",
     "import numpy as np\n",
-    "import pandas as pd\n",
     "from regressor import LinearRegressor\n",
     "\n",
     "import inversion_ideas as ii"
@@ -52,18 +44,11 @@
    "id": "231a716f-d2ed-47e5-a7df-e73c29593a27",
    "metadata": {
     "execution": {
-<<<<<<< HEAD
      "iopub.execute_input": "2025-08-28T21:52:10.942236Z",
      "iopub.status.busy": "2025-08-28T21:52:10.941943Z",
      "iopub.status.idle": "2025-08-28T21:52:10.949968Z",
      "shell.execute_reply": "2025-08-28T21:52:10.949182Z",
      "shell.execute_reply.started": "2025-08-28T21:52:10.942215Z"
-=======
-     "iopub.execute_input": "2025-08-28T23:51:56.212680Z",
-     "iopub.status.busy": "2025-08-28T23:51:56.212366Z",
-     "iopub.status.idle": "2025-08-28T23:51:56.219478Z",
-     "shell.execute_reply": "2025-08-28T23:51:56.218973Z"
->>>>>>> 5f673883
     }
    },
    "outputs": [
@@ -92,18 +77,11 @@
    "id": "49714d31-2b86-4bc7-b1ef-8596706aceb2",
    "metadata": {
     "execution": {
-<<<<<<< HEAD
      "iopub.execute_input": "2025-08-28T21:52:10.950878Z",
      "iopub.status.busy": "2025-08-28T21:52:10.950575Z",
      "iopub.status.idle": "2025-08-28T21:52:10.964204Z",
      "shell.execute_reply": "2025-08-28T21:52:10.963296Z",
      "shell.execute_reply.started": "2025-08-28T21:52:10.950853Z"
-=======
-     "iopub.execute_input": "2025-08-28T23:51:56.221527Z",
-     "iopub.status.busy": "2025-08-28T23:51:56.221332Z",
-     "iopub.status.idle": "2025-08-28T23:51:56.224699Z",
-     "shell.execute_reply": "2025-08-28T23:51:56.224049Z"
->>>>>>> 5f673883
     }
    },
    "outputs": [],
@@ -120,18 +98,11 @@
    "id": "00dce0f3-3258-41f6-91e7-d0be28c0df9b",
    "metadata": {
     "execution": {
-<<<<<<< HEAD
      "iopub.execute_input": "2025-08-28T21:52:10.965298Z",
      "iopub.status.busy": "2025-08-28T21:52:10.965021Z",
      "iopub.status.idle": "2025-08-28T21:52:10.974335Z",
      "shell.execute_reply": "2025-08-28T21:52:10.973443Z",
      "shell.execute_reply.started": "2025-08-28T21:52:10.965275Z"
-=======
-     "iopub.execute_input": "2025-08-28T23:51:56.227066Z",
-     "iopub.status.busy": "2025-08-28T23:51:56.226761Z",
-     "iopub.status.idle": "2025-08-28T23:51:56.232496Z",
-     "shell.execute_reply": "2025-08-28T23:51:56.231942Z"
->>>>>>> 5f673883
     }
    },
    "outputs": [
@@ -174,18 +145,11 @@
    "id": "b7f0bcbb-0821-4679-9392-dd0a8c2a8fbf",
    "metadata": {
     "execution": {
-<<<<<<< HEAD
      "iopub.execute_input": "2025-08-28T21:52:10.975452Z",
      "iopub.status.busy": "2025-08-28T21:52:10.975155Z",
      "iopub.status.idle": "2025-08-28T21:52:10.982843Z",
      "shell.execute_reply": "2025-08-28T21:52:10.981972Z",
      "shell.execute_reply.started": "2025-08-28T21:52:10.975429Z"
-=======
-     "iopub.execute_input": "2025-08-28T23:51:56.234346Z",
-     "iopub.status.busy": "2025-08-28T23:51:56.234012Z",
-     "iopub.status.idle": "2025-08-28T23:51:56.236737Z",
-     "shell.execute_reply": "2025-08-28T23:51:56.236181Z"
->>>>>>> 5f673883
     }
    },
    "outputs": [],
@@ -199,18 +163,11 @@
    "id": "6355f4c3-5d25-46a7-b60d-a42a3f68eaa0",
    "metadata": {
     "execution": {
-<<<<<<< HEAD
      "iopub.execute_input": "2025-08-28T21:52:10.985507Z",
      "iopub.status.busy": "2025-08-28T21:52:10.985210Z",
      "iopub.status.idle": "2025-08-28T21:52:10.993675Z",
      "shell.execute_reply": "2025-08-28T21:52:10.993007Z",
      "shell.execute_reply.started": "2025-08-28T21:52:10.985480Z"
-=======
-     "iopub.execute_input": "2025-08-28T23:51:56.238324Z",
-     "iopub.status.busy": "2025-08-28T23:51:56.238129Z",
-     "iopub.status.idle": "2025-08-28T23:51:56.242742Z",
-     "shell.execute_reply": "2025-08-28T23:51:56.242076Z"
->>>>>>> 5f673883
     }
    },
    "outputs": [
@@ -240,18 +197,11 @@
    "id": "c685e7d8-eb05-4ce0-8674-9c07b59f245e",
    "metadata": {
     "execution": {
-<<<<<<< HEAD
      "iopub.execute_input": "2025-08-28T21:52:10.994695Z",
      "iopub.status.busy": "2025-08-28T21:52:10.994450Z",
      "iopub.status.idle": "2025-08-28T21:52:11.003681Z",
      "shell.execute_reply": "2025-08-28T21:52:11.003010Z",
      "shell.execute_reply.started": "2025-08-28T21:52:10.994673Z"
-=======
-     "iopub.execute_input": "2025-08-28T23:51:56.244811Z",
-     "iopub.status.busy": "2025-08-28T23:51:56.244507Z",
-     "iopub.status.idle": "2025-08-28T23:51:56.248559Z",
-     "shell.execute_reply": "2025-08-28T23:51:56.248070Z"
->>>>>>> 5f673883
     }
    },
    "outputs": [
@@ -280,18 +230,11 @@
    "id": "eae6894e-7e68-48bb-aca3-5adba5dbcf48",
    "metadata": {
     "execution": {
-<<<<<<< HEAD
      "iopub.execute_input": "2025-08-28T21:52:11.004812Z",
      "iopub.status.busy": "2025-08-28T21:52:11.004464Z",
      "iopub.status.idle": "2025-08-28T21:52:11.012852Z",
      "shell.execute_reply": "2025-08-28T21:52:11.012006Z",
      "shell.execute_reply.started": "2025-08-28T21:52:11.004778Z"
-=======
-     "iopub.execute_input": "2025-08-28T23:51:56.250630Z",
-     "iopub.status.busy": "2025-08-28T23:51:56.250105Z",
-     "iopub.status.idle": "2025-08-28T23:51:56.254430Z",
-     "shell.execute_reply": "2025-08-28T23:51:56.253856Z"
->>>>>>> 5f673883
     }
    },
    "outputs": [],
@@ -319,29 +262,18 @@
    "id": "13cdaf2b-4b64-4328-8412-3837ad0f30be",
    "metadata": {
     "execution": {
-<<<<<<< HEAD
      "iopub.execute_input": "2025-08-28T21:52:11.014295Z",
      "iopub.status.busy": "2025-08-28T21:52:11.013870Z",
      "iopub.status.idle": "2025-08-28T21:52:19.318921Z",
      "shell.execute_reply": "2025-08-28T21:52:19.317876Z",
      "shell.execute_reply.started": "2025-08-28T21:52:11.014255Z"
-=======
-     "iopub.execute_input": "2025-08-28T23:51:56.256759Z",
-     "iopub.status.busy": "2025-08-28T23:51:56.256119Z",
-     "iopub.status.idle": "2025-08-28T23:52:04.428321Z",
-     "shell.execute_reply": "2025-08-28T23:52:04.427406Z"
->>>>>>> 5f673883
     }
    },
    "outputs": [
     {
      "data": {
       "application/vnd.jupyter.widget-view+json": {
-<<<<<<< HEAD
        "model_id": "002b05db65dd438391598c222d9765ee",
-=======
-       "model_id": "0c4ccd0b1ef44ba684a3097abc0ae373",
->>>>>>> 5f673883
        "version_major": 2,
        "version_minor": 0
       },
@@ -391,18 +323,11 @@
    "id": "de2eb01c-4c34-4a0e-9c63-dc71ec6e23c3",
    "metadata": {
     "execution": {
-<<<<<<< HEAD
      "iopub.execute_input": "2025-08-28T21:52:19.319745Z",
      "iopub.status.busy": "2025-08-28T21:52:19.319495Z",
      "iopub.status.idle": "2025-08-28T21:52:19.325206Z",
      "shell.execute_reply": "2025-08-28T21:52:19.324555Z",
      "shell.execute_reply.started": "2025-08-28T21:52:19.319719Z"
-=======
-     "iopub.execute_input": "2025-08-28T23:52:04.508838Z",
-     "iopub.status.busy": "2025-08-28T23:52:04.508410Z",
-     "iopub.status.idle": "2025-08-28T23:52:04.513376Z",
-     "shell.execute_reply": "2025-08-28T23:52:04.512684Z"
->>>>>>> 5f673883
     }
    },
    "outputs": [
@@ -429,18 +354,11 @@
    "id": "5f2ec3b0-579b-4a07-b918-1e94e71f6ad0",
    "metadata": {
     "execution": {
-<<<<<<< HEAD
      "iopub.execute_input": "2025-08-28T21:52:19.326148Z",
      "iopub.status.busy": "2025-08-28T21:52:19.325927Z",
      "iopub.status.idle": "2025-08-28T21:52:19.340709Z",
      "shell.execute_reply": "2025-08-28T21:52:19.340008Z",
      "shell.execute_reply.started": "2025-08-28T21:52:19.326128Z"
-=======
-     "iopub.execute_input": "2025-08-28T23:52:04.515295Z",
-     "iopub.status.busy": "2025-08-28T23:52:04.515029Z",
-     "iopub.status.idle": "2025-08-28T23:52:04.518722Z",
-     "shell.execute_reply": "2025-08-28T23:52:04.518152Z"
->>>>>>> 5f673883
     }
    },
    "outputs": [
@@ -472,18 +390,11 @@
    "id": "b3020223-df2d-413e-ba28-ea2631aeafed",
    "metadata": {
     "execution": {
-<<<<<<< HEAD
      "iopub.execute_input": "2025-08-28T21:52:19.341932Z",
      "iopub.status.busy": "2025-08-28T21:52:19.341599Z",
      "iopub.status.idle": "2025-08-28T21:52:19.359965Z",
      "shell.execute_reply": "2025-08-28T21:52:19.359124Z",
      "shell.execute_reply.started": "2025-08-28T21:52:19.341907Z"
-=======
-     "iopub.execute_input": "2025-08-28T23:52:04.520401Z",
-     "iopub.status.busy": "2025-08-28T23:52:04.520217Z",
-     "iopub.status.idle": "2025-08-28T23:52:04.530598Z",
-     "shell.execute_reply": "2025-08-28T23:52:04.530040Z"
->>>>>>> 5f673883
     }
    },
    "outputs": [
@@ -534,18 +445,11 @@
    "id": "6f20ae55-e2bd-457b-bb4b-f456d2a6d0e6",
    "metadata": {
     "execution": {
-<<<<<<< HEAD
      "iopub.execute_input": "2025-08-28T21:52:19.361244Z",
      "iopub.status.busy": "2025-08-28T21:52:19.360956Z",
      "iopub.status.idle": "2025-08-28T21:52:19.389745Z",
      "shell.execute_reply": "2025-08-28T21:52:19.388973Z",
      "shell.execute_reply.started": "2025-08-28T21:52:19.361220Z"
-=======
-     "iopub.execute_input": "2025-08-28T23:52:04.532283Z",
-     "iopub.status.busy": "2025-08-28T23:52:04.532095Z",
-     "iopub.status.idle": "2025-08-28T23:52:04.543966Z",
-     "shell.execute_reply": "2025-08-28T23:52:04.543427Z"
->>>>>>> 5f673883
     }
    },
    "outputs": [
@@ -704,18 +608,11 @@
    "id": "c941b221",
    "metadata": {
     "execution": {
-<<<<<<< HEAD
      "iopub.execute_input": "2025-08-28T21:52:19.390982Z",
      "iopub.status.busy": "2025-08-28T21:52:19.390670Z",
      "iopub.status.idle": "2025-08-28T21:52:20.225381Z",
      "shell.execute_reply": "2025-08-28T21:52:20.224722Z",
      "shell.execute_reply.started": "2025-08-28T21:52:19.390949Z"
-=======
-     "iopub.execute_input": "2025-08-28T23:52:04.546079Z",
-     "iopub.status.busy": "2025-08-28T23:52:04.545869Z",
-     "iopub.status.idle": "2025-08-28T23:52:05.433017Z",
-     "shell.execute_reply": "2025-08-28T23:52:05.432390Z"
->>>>>>> 5f673883
     }
    },
    "outputs": [
@@ -752,18 +649,11 @@
    "id": "5b02915d-b8ba-459b-8a7f-9962e860b339",
    "metadata": {
     "execution": {
-<<<<<<< HEAD
      "iopub.execute_input": "2025-08-28T21:52:20.226069Z",
      "iopub.status.busy": "2025-08-28T21:52:20.225830Z",
      "iopub.status.idle": "2025-08-28T21:52:20.231449Z",
      "shell.execute_reply": "2025-08-28T21:52:20.230853Z",
      "shell.execute_reply.started": "2025-08-28T21:52:20.226051Z"
-=======
-     "iopub.execute_input": "2025-08-28T23:52:05.434809Z",
-     "iopub.status.busy": "2025-08-28T23:52:05.434494Z",
-     "iopub.status.idle": "2025-08-28T23:52:05.439410Z",
-     "shell.execute_reply": "2025-08-28T23:52:05.438723Z"
->>>>>>> 5f673883
     }
    },
    "outputs": [
@@ -818,36 +708,7 @@
   "widgets": {
    "application/vnd.jupyter.widget-state+json": {
     "state": {
-     "0c4ccd0b1ef44ba684a3097abc0ae373": {
-      "model_module": "@jupyter-widgets/output",
-      "model_module_version": "1.0.0",
-      "model_name": "OutputModel",
-      "state": {
-       "_dom_classes": [],
-       "_model_module": "@jupyter-widgets/output",
-       "_model_module_version": "1.0.0",
-       "_model_name": "OutputModel",
-       "_view_count": null,
-       "_view_module": "@jupyter-widgets/output",
-       "_view_module_version": "1.0.0",
-       "_view_name": "OutputView",
-       "layout": "IPY_MODEL_11603b1aaf974267a64a5cc0674d43f6",
-       "msg_id": "",
-       "outputs": [
-        {
-         "data": {
-          "text/html": "<pre style=\"white-space:pre;overflow-x:auto;line-height:normal;font-family:Menlo,'DejaVu Sans Mono',consolas,'Courier New',monospace\">┏━━━━━━━━━━━┳━━━━━━━━━━┳━━━━━━━━━━┳━━━━━━━━━━┳━━━━━━━━━━┳━━━━━━━━━━┳━━━━━━━━━━┓\n┃<span style=\"font-weight: bold\"> Iteration </span>┃<span style=\"font-weight: bold\"> β        </span>┃<span style=\"font-weight: bold\"> φ_d      </span>┃<span style=\"font-weight: bold\"> φ_m      </span>┃<span style=\"font-weight: bold\"> β φ_m    </span>┃<span style=\"font-weight: bold\"> φ        </span>┃<span style=\"font-weight: bold\"> χ        </span>┃\n┡━━━━━━━━━━━╇━━━━━━━━━━╇━━━━━━━━━━╇━━━━━━━━━━╇━━━━━━━━━━╇━━━━━━━━━━╇━━━━━━━━━━┩\n│ 0         │ 1.00e+04 │ 1.36e+05 │ 0.00e+00 │ 0.00e+00 │ 1.36e+05 │ 5.44e+03 │\n│ 1         │ 1.00e+04 │ 3.28e+03 │ 1.51e+00 │ 1.51e+04 │ 1.84e+04 │ 1.31e+02 │\n│ 2         │ 5.00e+03 │ 1.37e+03 │ 1.77e+00 │ 8.85e+03 │ 1.02e+04 │ 5.50e+01 │\n│ 3         │ 2.50e+03 │ 5.80e+02 │ 1.99e+00 │ 4.97e+03 │ 5.55e+03 │ 2.32e+01 │\n│ 4         │ 1.25e+03 │ 2.31e+02 │ 2.18e+00 │ 2.73e+03 │ 2.96e+03 │ 9.23e+00 │\n│ 5         │ 6.25e+02 │ 8.70e+01 │ 2.34e+00 │ 1.46e+03 │ 1.55e+03 │ 3.48e+00 │\n│ 6         │ 3.12e+02 │ 3.50e+01 │ 2.45e+00 │ 7.66e+02 │ 8.01e+02 │ 1.40e+00 │\n│ 7         │ 1.56e+02 │ 1.83e+01 │ 2.52e+00 │ 3.94e+02 │ 4.12e+02 │ 7.34e-01 │\n└───────────┴──────────┴──────────┴──────────┴──────────┴──────────┴──────────┘\n</pre>\n",
-          "text/plain": "┏━━━━━━━━━━━┳━━━━━━━━━━┳━━━━━━━━━━┳━━━━━━━━━━┳━━━━━━━━━━┳━━━━━━━━━━┳━━━━━━━━━━┓\n┃\u001b[1m \u001b[0m\u001b[1mIteration\u001b[0m\u001b[1m \u001b[0m┃\u001b[1m \u001b[0m\u001b[1mβ       \u001b[0m\u001b[1m \u001b[0m┃\u001b[1m \u001b[0m\u001b[1mφ_d     \u001b[0m\u001b[1m \u001b[0m┃\u001b[1m \u001b[0m\u001b[1mφ_m     \u001b[0m\u001b[1m \u001b[0m┃\u001b[1m \u001b[0m\u001b[1mβ φ_m   \u001b[0m\u001b[1m \u001b[0m┃\u001b[1m \u001b[0m\u001b[1mφ       \u001b[0m\u001b[1m \u001b[0m┃\u001b[1m \u001b[0m\u001b[1mχ       \u001b[0m\u001b[1m \u001b[0m┃\n┡━━━━━━━━━━━╇━━━━━━━━━━╇━━━━━━━━━━╇━━━━━━━━━━╇━━━━━━━━━━╇━━━━━━━━━━╇━━━━━━━━━━┩\n│ 0         │ 1.00e+04 │ 1.36e+05 │ 0.00e+00 │ 0.00e+00 │ 1.36e+05 │ 5.44e+03 │\n│ 1         │ 1.00e+04 │ 3.28e+03 │ 1.51e+00 │ 1.51e+04 │ 1.84e+04 │ 1.31e+02 │\n│ 2         │ 5.00e+03 │ 1.37e+03 │ 1.77e+00 │ 8.85e+03 │ 1.02e+04 │ 5.50e+01 │\n│ 3         │ 2.50e+03 │ 5.80e+02 │ 1.99e+00 │ 4.97e+03 │ 5.55e+03 │ 2.32e+01 │\n│ 4         │ 1.25e+03 │ 2.31e+02 │ 2.18e+00 │ 2.73e+03 │ 2.96e+03 │ 9.23e+00 │\n│ 5         │ 6.25e+02 │ 8.70e+01 │ 2.34e+00 │ 1.46e+03 │ 1.55e+03 │ 3.48e+00 │\n│ 6         │ 3.12e+02 │ 3.50e+01 │ 2.45e+00 │ 7.66e+02 │ 8.01e+02 │ 1.40e+00 │\n│ 7         │ 1.56e+02 │ 1.83e+01 │ 2.52e+00 │ 3.94e+02 │ 4.12e+02 │ 7.34e-01 │\n└───────────┴──────────┴──────────┴──────────┴──────────┴──────────┴──────────┘\n"
-         },
-         "metadata": {},
-         "output_type": "display_data"
-        }
-       ],
-       "tabbable": null,
-       "tooltip": null
-      }
-     },
-     "11603b1aaf974267a64a5cc0674d43f6": {
+     "918e2923641a4b56a27e86708b7e8859": {
       "model_module": "@jupyter-widgets/base",
       "model_module_version": "2.0.0",
       "model_name": "LayoutModel",
@@ -899,6 +760,35 @@
        "visibility": null,
        "width": null
       }
+     },
+     "c7238049e7d24b64ac7c6be85409fc66": {
+      "model_module": "@jupyter-widgets/output",
+      "model_module_version": "1.0.0",
+      "model_name": "OutputModel",
+      "state": {
+       "_dom_classes": [],
+       "_model_module": "@jupyter-widgets/output",
+       "_model_module_version": "1.0.0",
+       "_model_name": "OutputModel",
+       "_view_count": null,
+       "_view_module": "@jupyter-widgets/output",
+       "_view_module_version": "1.0.0",
+       "_view_name": "OutputView",
+       "layout": "IPY_MODEL_918e2923641a4b56a27e86708b7e8859",
+       "msg_id": "",
+       "outputs": [
+        {
+         "data": {
+          "text/html": "<pre style=\"white-space:pre;overflow-x:auto;line-height:normal;font-family:Menlo,'DejaVu Sans Mono',consolas,'Courier New',monospace\">┏━━━━━━┳━━━━━━━━━━┳━━━━━━━━━━┳━━━━━━━━━━┳━━━━━━━━━━┳━━━━━━━━━━┳━━━━━━━━━━┓\n┃<span style=\"font-weight: bold\"> iter </span>┃<span style=\"font-weight: bold\"> β        </span>┃<span style=\"font-weight: bold\"> φ_d      </span>┃<span style=\"font-weight: bold\"> φ_m      </span>┃<span style=\"font-weight: bold\"> β φ_m    </span>┃<span style=\"font-weight: bold\"> φ        </span>┃<span style=\"font-weight: bold\"> χ        </span>┃\n┡━━━━━━╇━━━━━━━━━━╇━━━━━━━━━━╇━━━━━━━━━━╇━━━━━━━━━━╇━━━━━━━━━━╇━━━━━━━━━━┩\n│ 0    │ 1.00e+04 │ 1.36e+05 │ 0.00e+00 │ 0.00e+00 │ 1.36e+05 │ 5.44e+03 │\n│ 1    │ 1.00e+04 │ 3.28e+03 │ 1.51e+00 │ 1.51e+04 │ 1.84e+04 │ 1.31e+02 │\n│ 2    │ 5.00e+03 │ 1.37e+03 │ 1.77e+00 │ 8.85e+03 │ 1.02e+04 │ 5.50e+01 │\n│ 3    │ 2.50e+03 │ 5.80e+02 │ 1.99e+00 │ 4.97e+03 │ 5.55e+03 │ 2.32e+01 │\n│ 4    │ 1.25e+03 │ 2.31e+02 │ 2.18e+00 │ 2.73e+03 │ 2.96e+03 │ 9.23e+00 │\n│ 5    │ 6.25e+02 │ 8.70e+01 │ 2.34e+00 │ 1.46e+03 │ 1.55e+03 │ 3.48e+00 │\n│ 6    │ 3.12e+02 │ 3.50e+01 │ 2.45e+00 │ 7.66e+02 │ 8.01e+02 │ 1.40e+00 │\n│ 7    │ 1.56e+02 │ 1.83e+01 │ 2.52e+00 │ 3.94e+02 │ 4.12e+02 │ 7.34e-01 │\n└──────┴──────────┴──────────┴──────────┴──────────┴──────────┴──────────┘\n</pre>\n",
+          "text/plain": "┏━━━━━━┳━━━━━━━━━━┳━━━━━━━━━━┳━━━━━━━━━━┳━━━━━━━━━━┳━━━━━━━━━━┳━━━━━━━━━━┓\n┃\u001b[1m \u001b[0m\u001b[1miter\u001b[0m\u001b[1m \u001b[0m┃\u001b[1m \u001b[0m\u001b[1mβ       \u001b[0m\u001b[1m \u001b[0m┃\u001b[1m \u001b[0m\u001b[1mφ_d     \u001b[0m\u001b[1m \u001b[0m┃\u001b[1m \u001b[0m\u001b[1mφ_m     \u001b[0m\u001b[1m \u001b[0m┃\u001b[1m \u001b[0m\u001b[1mβ φ_m   \u001b[0m\u001b[1m \u001b[0m┃\u001b[1m \u001b[0m\u001b[1mφ       \u001b[0m\u001b[1m \u001b[0m┃\u001b[1m \u001b[0m\u001b[1mχ       \u001b[0m\u001b[1m \u001b[0m┃\n┡━━━━━━╇━━━━━━━━━━╇━━━━━━━━━━╇━━━━━━━━━━╇━━━━━━━━━━╇━━━━━━━━━━╇━━━━━━━━━━┩\n│ 0    │ 1.00e+04 │ 1.36e+05 │ 0.00e+00 │ 0.00e+00 │ 1.36e+05 │ 5.44e+03 │\n│ 1    │ 1.00e+04 │ 3.28e+03 │ 1.51e+00 │ 1.51e+04 │ 1.84e+04 │ 1.31e+02 │\n│ 2    │ 5.00e+03 │ 1.37e+03 │ 1.77e+00 │ 8.85e+03 │ 1.02e+04 │ 5.50e+01 │\n│ 3    │ 2.50e+03 │ 5.80e+02 │ 1.99e+00 │ 4.97e+03 │ 5.55e+03 │ 2.32e+01 │\n│ 4    │ 1.25e+03 │ 2.31e+02 │ 2.18e+00 │ 2.73e+03 │ 2.96e+03 │ 9.23e+00 │\n│ 5    │ 6.25e+02 │ 8.70e+01 │ 2.34e+00 │ 1.46e+03 │ 1.55e+03 │ 3.48e+00 │\n│ 6    │ 3.12e+02 │ 3.50e+01 │ 2.45e+00 │ 7.66e+02 │ 8.01e+02 │ 1.40e+00 │\n│ 7    │ 1.56e+02 │ 1.83e+01 │ 2.52e+00 │ 3.94e+02 │ 4.12e+02 │ 7.34e-01 │\n└──────┴──────────┴──────────┴──────────┴──────────┴──────────┴──────────┘\n"
+         },
+         "metadata": {},
+         "output_type": "display_data"
+        }
+       ],
+       "tabbable": null,
+       "tooltip": null
+      }
      }
     },
     "version_major": 2,
