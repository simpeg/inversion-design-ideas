"""
Regularization classes.
"""

import numpy as np
<<<<<<< HEAD
from numpy import typing as npt
from scipy.sparse import diags_array, eye_array
=======
import numpy.typing as npt
from scipy.sparse import diags_array
>>>>>>> 5ec5ba7c

from .base import Objective


class TikhonovZero(Objective):
    """
    Tikhonov zero-th order regularization.

    Parameters
    ----------
    n_params : int
        Number of elements of the model vector.
    weights : (n_params) array, optional
        Array with weights.
    reference_model : (n_params) array, optional
        Reference model used in the regularization.
    """

    def __init__(self, n_params: int, weights=None, reference_model=None):
        self._n_params = n_params
        self.weights = (
            weights if weights is not None else np.ones(n_params, dtype=np.float64)
        )
        self.reference_model = (
            reference_model
            if reference_model is not None
            else np.zeros(n_params, dtype=np.float64)
        )
        self.set_name("s")

    def __call__(self, model) -> float:
        model_diff = model - self.reference_model
        weights = diags_array(self.weights)
        return model_diff.T @ weights.T @ weights @ model_diff

    def gradient(self, model):
        """
        Gradient vector.
        """
        model_diff = model - self.reference_model
        weights = diags_array(self.weights)
        return 2 * weights.T @ weights @ model_diff

    def hessian(self, model):  # noqa: ARG002
        """
        Hessian matrix.
        """
        weights = diags_array(self.weights)
        return 2 * weights.T @ weights

    def hessian_diagonal(self, model) -> npt.NDArray[np.float64]:
        """
        Diagonal of the Hessian.
        """
        return self.hessian(model).diagonal()

    @property
    def n_params(self):
        """
        Number of model parameters.
        """
        return self._n_params


class SparseSmallness(Objective):
    r"""
    Smallness regularization using lp norm.

    Parameters
    ----------
    n_params : int
        Number of elements of the model vector.
    norm : float
        Norm used in the regularization (p).
    model_previous : (n_params) array
        Array with previous model in the iterations. This model is used to build the
        ``R`` matrix.
    irls : bool, optional
        Flag to activate or deactivate IRLS. If False, the class would work as an L2
        smallness term. If True, the R matrix will be built using the
        ``model_previous``.
    weights : (n_params) array, optional
        Array with weights.
    reference_model : (n_params) array, optional
        Reference model used in the regularization.
    threshold : float, optional
        IRLS threshold. Symbolized with :math:`\epsilon` in
        Fournier and Oldenburg (2019).
    cooling_factor : float, optional
        Factor used to cool down the ``threshold`` when updating the IRLS.
    """

    def __init__(
        self,
        n_params: int,
        norm: float,
        model_previous: npt.NDArray,
        irls=False,
        weights=None,
        reference_model=None,
        threshold: float = 1e-8,
        cooling_factor=1.25,
    ):
        self._n_params = n_params
        self.norm = norm
        self.irls = irls
        self.model_previous = model_previous
        self.weights = (
            weights if weights is not None else np.ones(n_params, dtype=np.float64)
        )
        self.reference_model = (
            reference_model
            if reference_model is not None
            else np.zeros(n_params, dtype=np.float64)
        )
        self.threshold = threshold
        self.cooling_factor = cooling_factor
        self.set_name("ss")

    def activate_irls(self, model_previous):
        r"""
        Activate IRLS.

        Parameters
        ----------
        model_previous : (n_params) array
            Inverted model obtained after the first stage (l2 inversion).

        Notes
        -----
        Activate IRLS on the regularization, assign ``model_previous`` with the
        ``model_previous`` obtained after the first stage (the l2 inversion,
        before IRLS gets activated), and estimate the initial ``threshold`` as:

        .. math::

            \epsilon = \lVert \mathbf{m}_\text{prev} \rVert_\infty =
            \text{max}(|\mathbf{m}_\text{prev}|)

        where :math:`\mathbf{m}_\text{prev}` is the ``model_previous`` argument.

        """
        self.model_previous = model_previous
        self.threshold = np.max(np.abs(model_previous))
        self.irls = True

    def update_irls(self, model):
        """
        Update IRLS parameters.

        Cool down the threshold and assign the ``model`` as the new ``model_previous``
        attribute.
        """
        self.threshold /= self.cooling_factor
        self.model_previous = model

    @property
    def R(self):
        """
        R matrix to approximate lp norm using Lawson's algorithm.
        """
        if not self.irls:
            return eye_array(self.n_params)
        power = self.norm / 4 - 0.5
        diagonal = (self.model_previous**2 + self.threshold**2) ** power
        return diags_array(diagonal)

    def __call__(self, model) -> float:
        model_diff = model - self.reference_model
        weights = diags_array(self.weights)
        r_matrix = self.R
        return model_diff.T @ r_matrix.T @ weights.T @ weights @ r_matrix @ model_diff

    def gradient(self, model):
        """
        Gradient vector.
        """
        model_diff = model - self.reference_model
        weights = diags_array(self.weights)
        r_matrix = self.R
        return 2 * r_matrix.T @ weights.T @ weights @ r_matrix @ model_diff

    def hessian(self, model):  # noqa: ARG002
        """
        Hessian matrix.
        """
        weights = diags_array(self.weights)
        r_matrix = self.R
        return 2 * r_matrix.T @ weights.T @ weights @ r_matrix

    @property
    def n_params(self):
        """
        Number of model parameters.
        """
        return self._n_params<|MERGE_RESOLUTION|>--- conflicted
+++ resolved
@@ -3,13 +3,8 @@
 """
 
 import numpy as np
-<<<<<<< HEAD
 from numpy import typing as npt
 from scipy.sparse import diags_array, eye_array
-=======
-import numpy.typing as npt
-from scipy.sparse import diags_array
->>>>>>> 5ec5ba7c
 
 from .base import Objective
 
