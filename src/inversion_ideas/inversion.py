--- conflicted
+++ resolved
@@ -48,7 +48,7 @@
         If `False`, no log will be assigned to the inversion, and :attr:`Inversion.log`
         will be ``None``.
     kwargs : dict, optional
-        Extra arguments that will be passed to the ``optimizer``.
+        Extra arguments that will be passed to the ``minimizer``.
     """
 
     def __init__(
@@ -127,11 +127,7 @@
                 directive(self.model, self.counter)
 
         # Minimize objective function
-<<<<<<< HEAD
-        model = self.optimizer(self.objective_function, self.model, **self.kwargs)
-=======
-        model = self.minimizer(self.objective_function, self.model)
->>>>>>> 5f673883
+        model = self.minimizer(self.objective_function, self.model, **self.kwargs)
 
         # Cache model if required
         if self.cache_models:
