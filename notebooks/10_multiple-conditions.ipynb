{
 "cells": [
  {
   "cell_type": "markdown",
   "id": "85150015-06c0-42d9-a83a-5c3a29898e8f",
   "metadata": {},
   "source": [
    "# Experiment with multiple and more complex conditions"
   ]
  },
  {
   "cell_type": "code",
   "execution_count": 1,
   "id": "eb4145ad-9d6a-411f-aa2e-7ab211a1f737",
   "metadata": {
    "execution": {
<<<<<<< HEAD
     "iopub.execute_input": "2025-08-18T23:33:33.656359Z",
     "iopub.status.busy": "2025-08-18T23:33:33.656090Z",
     "iopub.status.idle": "2025-08-18T23:33:34.008443Z",
     "shell.execute_reply": "2025-08-18T23:33:34.007823Z",
     "shell.execute_reply.started": "2025-08-18T23:33:33.656334Z"
=======
     "iopub.execute_input": "2025-08-19T21:41:04.669515Z",
     "iopub.status.busy": "2025-08-19T21:41:04.669203Z",
     "iopub.status.idle": "2025-08-19T21:41:04.945352Z",
     "shell.execute_reply": "2025-08-19T21:41:04.944681Z",
     "shell.execute_reply.started": "2025-08-19T21:41:04.669484Z"
>>>>>>> 89f72c63
    }
   },
   "outputs": [],
   "source": [
    "import numpy as np\n",
    "from regressor import LinearRegressor\n",
    "\n",
    "from inversion_ideas import (\n",
    "    ChiTarget,\n",
    "    ConjugateGradient,\n",
    "    DataMisfit,\n",
    "    Inversion,\n",
    "    InversionLogRich,\n",
    "    ModelChanged,\n",
    "    MultiplierCooler,\n",
    "    ObjectiveChanged,\n",
    "    TikhonovZero,\n",
    ")"
   ]
  },
  {
   "cell_type": "markdown",
   "id": "2ce27740-8208-455d-8868-94c3ba71d3ab",
   "metadata": {},
   "source": [
    "## Create a true model and synthetic data for a linear regressor"
   ]
  },
  {
   "cell_type": "code",
   "execution_count": 2,
   "id": "22f226e2-d715-49e8-b357-38e71d78bcdc",
   "metadata": {
    "execution": {
<<<<<<< HEAD
     "iopub.execute_input": "2025-08-18T23:33:34.009198Z",
     "iopub.status.busy": "2025-08-18T23:33:34.008962Z",
     "iopub.status.idle": "2025-08-18T23:33:34.015830Z",
     "shell.execute_reply": "2025-08-18T23:33:34.015122Z",
     "shell.execute_reply.started": "2025-08-18T23:33:34.009179Z"
=======
     "iopub.execute_input": "2025-08-19T21:41:04.946145Z",
     "iopub.status.busy": "2025-08-19T21:41:04.945883Z",
     "iopub.status.idle": "2025-08-19T21:41:04.953331Z",
     "shell.execute_reply": "2025-08-19T21:41:04.952578Z",
     "shell.execute_reply.started": "2025-08-19T21:41:04.946127Z"
>>>>>>> 89f72c63
    }
   },
   "outputs": [
    {
     "data": {
      "text/plain": [
       "array([0.78225148, 0.67148671, 0.2373809 , 0.17946133, 0.34662367,\n",
       "       0.15210999, 0.31142952, 0.23900652, 0.54355731, 0.91770851])"
      ]
     },
     "execution_count": 2,
     "metadata": {},
     "output_type": "execute_result"
    }
   ],
   "source": [
    "n_params = 10\n",
    "rng = np.random.default_rng(seed=4242)\n",
    "true_model = rng.uniform(size=10)\n",
    "true_model"
   ]
  },
  {
   "cell_type": "code",
   "execution_count": 3,
   "id": "0e39a2d1-d26e-4ee2-8f9f-f3b33f1ac124",
   "metadata": {
    "execution": {
<<<<<<< HEAD
     "iopub.execute_input": "2025-08-18T23:33:34.017052Z",
     "iopub.status.busy": "2025-08-18T23:33:34.016709Z",
     "iopub.status.idle": "2025-08-18T23:33:34.021844Z",
     "shell.execute_reply": "2025-08-18T23:33:34.021097Z",
     "shell.execute_reply.started": "2025-08-18T23:33:34.017031Z"
=======
     "iopub.execute_input": "2025-08-19T21:41:04.954572Z",
     "iopub.status.busy": "2025-08-19T21:41:04.954122Z",
     "iopub.status.idle": "2025-08-19T21:41:04.964967Z",
     "shell.execute_reply": "2025-08-19T21:41:04.964292Z",
     "shell.execute_reply.started": "2025-08-19T21:41:04.954540Z"
>>>>>>> 89f72c63
    }
   },
   "outputs": [],
   "source": [
    "# Build the X array\n",
    "n_data = 25\n",
    "shape = (n_data, n_params)\n",
    "X = rng.uniform(size=n_data * n_params).reshape(shape)"
   ]
  },
  {
   "cell_type": "code",
   "execution_count": 4,
   "id": "8f052ed5-3a2b-4f32-8b44-8a86ea278960",
   "metadata": {
    "execution": {
<<<<<<< HEAD
     "iopub.execute_input": "2025-08-18T23:33:34.022952Z",
     "iopub.status.busy": "2025-08-18T23:33:34.022651Z",
     "iopub.status.idle": "2025-08-18T23:33:34.033619Z",
     "shell.execute_reply": "2025-08-18T23:33:34.032924Z",
     "shell.execute_reply.started": "2025-08-18T23:33:34.022925Z"
=======
     "iopub.execute_input": "2025-08-19T21:41:04.965645Z",
     "iopub.status.busy": "2025-08-19T21:41:04.965424Z",
     "iopub.status.idle": "2025-08-19T21:41:04.991306Z",
     "shell.execute_reply": "2025-08-19T21:41:04.990629Z",
     "shell.execute_reply.started": "2025-08-19T21:41:04.965627Z"
>>>>>>> 89f72c63
    }
   },
   "outputs": [
    {
     "data": {
      "text/plain": [
       "array([2.83840696, 2.18091081, 2.00623242, 2.08333039, 2.01694883,\n",
       "       2.7826232 , 2.10564027, 1.27333506, 2.08859855, 1.94177648,\n",
       "       1.88492037, 2.92394733, 2.17231952, 3.08009275, 1.61670886,\n",
       "       1.77403753, 2.67305005, 1.91413882, 2.42117827, 2.13991628,\n",
       "       2.0153805 , 2.71388471, 2.65944255, 2.44416121, 3.14217523])"
      ]
     },
     "execution_count": 4,
     "metadata": {},
     "output_type": "execute_result"
    }
   ],
   "source": [
    "synthetic_data = X @ true_model\n",
    "maxabs = np.max(np.abs(synthetic_data))\n",
    "noise = rng.normal(scale=1e-2 * maxabs, size=synthetic_data.size)\n",
    "synthetic_data += noise\n",
    "synthetic_data"
   ]
  },
  {
   "cell_type": "markdown",
   "id": "e92d45af-a4a8-4417-ab7f-b49b4125eca8",
   "metadata": {},
   "source": [
    "## Inversion"
   ]
  },
  {
   "cell_type": "code",
   "execution_count": 5,
   "id": "ae80cc54-96f9-4a85-ad1f-9dce5dc38870",
   "metadata": {
    "execution": {
<<<<<<< HEAD
     "iopub.execute_input": "2025-08-18T23:33:34.034630Z",
     "iopub.status.busy": "2025-08-18T23:33:34.034351Z",
     "iopub.status.idle": "2025-08-18T23:33:34.042642Z",
     "shell.execute_reply": "2025-08-18T23:33:34.041935Z",
     "shell.execute_reply.started": "2025-08-18T23:33:34.034601Z"
=======
     "iopub.execute_input": "2025-08-19T21:41:04.992415Z",
     "iopub.status.busy": "2025-08-19T21:41:04.992136Z",
     "iopub.status.idle": "2025-08-19T21:41:05.000885Z",
     "shell.execute_reply": "2025-08-19T21:41:05.000128Z",
     "shell.execute_reply.started": "2025-08-19T21:41:04.992385Z"
>>>>>>> 89f72c63
    }
   },
   "outputs": [],
   "source": [
    "uncertainty = 1e-2 * maxabs * np.ones_like(synthetic_data)\n",
    "simulation = LinearRegressor(X, sleep=0.2)\n",
    "data_misfit = DataMisfit(synthetic_data, uncertainty, simulation)"
   ]
  },
  {
   "cell_type": "code",
   "execution_count": 6,
   "id": "050b9c20-4b0a-49af-a900-1bb964588408",
   "metadata": {
    "execution": {
<<<<<<< HEAD
     "iopub.execute_input": "2025-08-18T23:33:34.044590Z",
     "iopub.status.busy": "2025-08-18T23:33:34.044211Z",
     "iopub.status.idle": "2025-08-18T23:33:34.049868Z",
     "shell.execute_reply": "2025-08-18T23:33:34.049118Z",
     "shell.execute_reply.started": "2025-08-18T23:33:34.044554Z"
=======
     "iopub.execute_input": "2025-08-19T21:41:05.003627Z",
     "iopub.status.busy": "2025-08-19T21:41:05.003282Z",
     "iopub.status.idle": "2025-08-19T21:41:05.010318Z",
     "shell.execute_reply": "2025-08-19T21:41:05.009586Z",
     "shell.execute_reply.started": "2025-08-19T21:41:05.003595Z"
>>>>>>> 89f72c63
    }
   },
   "outputs": [],
   "source": [
    "smallness = TikhonovZero(n_params)"
   ]
  },
  {
   "cell_type": "code",
   "execution_count": 7,
   "id": "b6e3ea36-dc6b-4aa1-99b8-31721937d933",
   "metadata": {
    "execution": {
<<<<<<< HEAD
     "iopub.execute_input": "2025-08-18T23:33:34.050792Z",
     "iopub.status.busy": "2025-08-18T23:33:34.050545Z",
     "iopub.status.idle": "2025-08-18T23:33:34.057276Z",
     "shell.execute_reply": "2025-08-18T23:33:34.056637Z",
     "shell.execute_reply.started": "2025-08-18T23:33:34.050771Z"
=======
     "iopub.execute_input": "2025-08-19T21:41:05.011406Z",
     "iopub.status.busy": "2025-08-19T21:41:05.011132Z",
     "iopub.status.idle": "2025-08-19T21:41:05.017701Z",
     "shell.execute_reply": "2025-08-19T21:41:05.016838Z",
     "shell.execute_reply.started": "2025-08-19T21:41:05.011376Z"
>>>>>>> 89f72c63
    }
   },
   "outputs": [],
   "source": [
    "# Objective function\n",
    "beta_0 = 1e4\n",
    "regularization = beta_0 * smallness\n",
    "phi = data_misfit + regularization\n",
    "\n",
    "# Initial model\n",
    "initial_model = np.zeros(n_params)\n",
    "\n",
    "# Minimizer\n",
    "minimizer = ConjugateGradient()\n",
    "\n",
    "# Directives\n",
    "beta_cooler = MultiplierCooler(regularization, cooling_factor=2.0)\n",
    "\n",
    "# Stopping criteria\n",
    "chi_target = ChiTarget(data_misfit, chi_target=1.0)\n",
    "model_changed = ModelChanged(rtol=1e-1)\n",
    "phi_changed = ObjectiveChanged(phi, rtol=1e-1)\n",
    "stopping_criteria = chi_target | model_changed | phi_changed"
   ]
  },
  {
   "cell_type": "code",
   "execution_count": 8,
   "id": "cf72d7ed-3565-466f-b13a-40a5d359eb9c",
   "metadata": {
    "execution": {
<<<<<<< HEAD
     "iopub.execute_input": "2025-08-18T23:33:34.058355Z",
     "iopub.status.busy": "2025-08-18T23:33:34.058055Z",
     "iopub.status.idle": "2025-08-18T23:33:34.066079Z",
     "shell.execute_reply": "2025-08-18T23:33:34.065412Z",
     "shell.execute_reply.started": "2025-08-18T23:33:34.058326Z"
=======
     "iopub.execute_input": "2025-08-19T21:41:05.018713Z",
     "iopub.status.busy": "2025-08-19T21:41:05.018437Z",
     "iopub.status.idle": "2025-08-19T21:41:05.024856Z",
     "shell.execute_reply": "2025-08-19T21:41:05.024210Z",
     "shell.execute_reply.started": "2025-08-19T21:41:05.018684Z"
>>>>>>> 89f72c63
    }
   },
   "outputs": [],
   "source": [
    "inversion = Inversion(\n",
    "    phi,\n",
    "    initial_model,\n",
    "    minimizer,\n",
    "    directives=[beta_cooler],\n",
    "    stopping_criteria=stopping_criteria,\n",
    "    cache_models=True,\n",
    ")"
   ]
  },
  {
   "cell_type": "code",
   "execution_count": 9,
   "id": "7a8ddaa6-42e3-44d4-8032-654f82b676c8",
   "metadata": {
    "execution": {
<<<<<<< HEAD
     "iopub.execute_input": "2025-08-18T23:33:34.067076Z",
     "iopub.status.busy": "2025-08-18T23:33:34.066808Z",
     "iopub.status.idle": "2025-08-18T23:33:35.261945Z",
     "shell.execute_reply": "2025-08-18T23:33:35.260899Z",
     "shell.execute_reply.started": "2025-08-18T23:33:34.067048Z"
=======
     "iopub.execute_input": "2025-08-19T21:41:05.025806Z",
     "iopub.status.busy": "2025-08-19T21:41:05.025543Z",
     "iopub.status.idle": "2025-08-19T21:41:10.235671Z",
     "shell.execute_reply": "2025-08-19T21:41:10.234737Z",
     "shell.execute_reply.started": "2025-08-19T21:41:05.025777Z"
>>>>>>> 89f72c63
    }
   },
   "outputs": [
    {
     "data": {
      "application/vnd.jupyter.widget-view+json": {
<<<<<<< HEAD
       "model_id": "c830aacf2a654b1091fc89cc16df20ac",
=======
       "model_id": "50a49723344b47d9a600a06150748a3a",
>>>>>>> 89f72c63
       "version_major": 2,
       "version_minor": 0
      },
      "text/plain": [
       "Output()"
      ]
     },
     "metadata": {},
     "output_type": "display_data"
    },
    {
     "name": "stderr",
     "output_type": "stream",
     "text": [
      "INFO: 🎉 Inversion successfully finished due to stopping critiera.\n"
     ]
    },
    {
     "data": {
      "text/html": [
       "<pre style=\"white-space:pre;overflow-x:auto;line-height:normal;font-family:Menlo,'DejaVu Sans Mono',consolas,'Courier New',monospace\"></pre>\n"
      ],
      "text/plain": []
     },
     "metadata": {},
     "output_type": "display_data"
    }
   ],
   "source": [
    "inverted_model = inversion.run()"
   ]
  },
  {
   "cell_type": "code",
   "execution_count": 10,
   "id": "0b81309c-974c-460b-9419-18f3982a4516",
   "metadata": {
    "execution": {
     "iopub.execute_input": "2025-08-18T23:33:35.262803Z",
     "iopub.status.busy": "2025-08-18T23:33:35.262496Z",
     "iopub.status.idle": "2025-08-18T23:33:35.274906Z",
     "shell.execute_reply": "2025-08-18T23:33:35.274037Z",
     "shell.execute_reply.started": "2025-08-18T23:33:35.262780Z"
    }
   },
   "outputs": [
    {
     "data": {
      "text/html": [
       "<pre style=\"white-space:pre;overflow-x:auto;line-height:normal;font-family:Menlo,'DejaVu Sans Mono',consolas,'Courier New',monospace\"><span style=\"color: #008000; text-decoration-color: #008000; font-weight: bold\">[x] LogicalOr</span>\n",
       "<span style=\"color: #008000; text-decoration-color: #008000\">├── </span><span style=\"color: #008000; text-decoration-color: #008000; font-weight: bold\">[x] LogicalOr</span>\n",
       "<span style=\"color: #008000; text-decoration-color: #008000\">│   ├── </span>╭─────────────────────────────────────────────────────────────────────────────────────────────────────────╮\n",
       "<span style=\"color: #008000; text-decoration-color: #008000\">│   │   </span>│ <span style=\"color: #800000; text-decoration-color: #800000; font-weight: bold\">[ ] ChiTarget</span>                                                                                           │\n",
       "<span style=\"color: #008000; text-decoration-color: #008000\">│   │   </span>│ ├── chi        = 9.23e+00                                                                               │\n",
       "<span style=\"color: #008000; text-decoration-color: #008000\">│   │   </span>│ └── chi_target = 1.00e+00                                                                               │\n",
       "<span style=\"color: #008000; text-decoration-color: #008000\">│   │   </span>╰─────────────────────────────────────────────────────────────────────────────────────────────────────────╯\n",
       "<span style=\"color: #008000; text-decoration-color: #008000\">│   └── </span>╭─────────────────────────────────────────────────────────────────────────────────────────────────────────╮\n",
       "<span style=\"color: #008000; text-decoration-color: #008000\">│       </span>│ <span style=\"color: #008000; text-decoration-color: #008000; font-weight: bold\">[x] ModelChanged</span>                                                                                        │\n",
       "<span style=\"color: #008000; text-decoration-color: #008000\">│       </span>│ ├── |m - m_prev| = 1.32e-01                                                                             │\n",
       "<span style=\"color: #008000; text-decoration-color: #008000\">│       </span>│ ├── |m_prev|     = 1.41e+00                                                                             │\n",
       "<span style=\"color: #008000; text-decoration-color: #008000\">│       </span>│ ├── rtol         = 1.00e-01                                                                             │\n",
       "<span style=\"color: #008000; text-decoration-color: #008000\">│       </span>│ └── atol         = 0.00e+00                                                                             │\n",
       "<span style=\"color: #008000; text-decoration-color: #008000\">│       </span>╰─────────────────────────────────────────────────────────────────────────────────────────────────────────╯\n",
       "<span style=\"color: #008000; text-decoration-color: #008000\">└── </span>╭─────────────────────────────────────────────────────────────────────────────────────────────────────────────╮\n",
       "<span style=\"color: #008000; text-decoration-color: #008000\">    </span>│ <span style=\"color: #800000; text-decoration-color: #800000; font-weight: bold\">[ ] ObjectiveChanged</span>                                                                                        │\n",
       "<span style=\"color: #008000; text-decoration-color: #008000\">    </span>│ ├── |φ(m) - φ(m_prev)| = 2.59e+03                                                                           │\n",
       "<span style=\"color: #008000; text-decoration-color: #008000\">    </span>│ ├── |φ(m_prev)|        = 5.55e+03                                                                           │\n",
       "<span style=\"color: #008000; text-decoration-color: #008000\">    </span>│ ├── rtol               = 1.00e-01                                                                           │\n",
       "<span style=\"color: #008000; text-decoration-color: #008000\">    </span>│ └── atol               = 0.00e+00                                                                           │\n",
       "<span style=\"color: #008000; text-decoration-color: #008000\">    </span>╰─────────────────────────────────────────────────────────────────────────────────────────────────────────────╯\n",
       "</pre>\n"
      ],
      "text/plain": [
       "\u001b[1;32m[x] LogicalOr\u001b[0m\n",
       "\u001b[32m├── \u001b[0m\u001b[1;32m[x] LogicalOr\u001b[0m\n",
       "\u001b[32m│   \u001b[0m\u001b[32m├── \u001b[0m╭─────────────────────────────────────────────────────────────────────────────────────────────────────────╮\n",
       "\u001b[32m│   \u001b[0m\u001b[32m│   \u001b[0m│ \u001b[1;31m[ ] ChiTarget\u001b[0m                                                                                           │\n",
       "\u001b[32m│   \u001b[0m\u001b[32m│   \u001b[0m│ ├── chi        = 9.23e+00                                                                               │\n",
       "\u001b[32m│   \u001b[0m\u001b[32m│   \u001b[0m│ └── chi_target = 1.00e+00                                                                               │\n",
       "\u001b[32m│   \u001b[0m\u001b[32m│   \u001b[0m╰─────────────────────────────────────────────────────────────────────────────────────────────────────────╯\n",
       "\u001b[32m│   \u001b[0m\u001b[32m└── \u001b[0m╭─────────────────────────────────────────────────────────────────────────────────────────────────────────╮\n",
       "\u001b[32m│   \u001b[0m\u001b[32m    \u001b[0m│ \u001b[1;32m[x] ModelChanged\u001b[0m                                                                                        │\n",
       "\u001b[32m│   \u001b[0m\u001b[32m    \u001b[0m│ ├── |m - m_prev| = 1.32e-01                                                                             │\n",
       "\u001b[32m│   \u001b[0m\u001b[32m    \u001b[0m│ ├── |m_prev|     = 1.41e+00                                                                             │\n",
       "\u001b[32m│   \u001b[0m\u001b[32m    \u001b[0m│ ├── rtol         = 1.00e-01                                                                             │\n",
       "\u001b[32m│   \u001b[0m\u001b[32m    \u001b[0m│ └── atol         = 0.00e+00                                                                             │\n",
       "\u001b[32m│   \u001b[0m\u001b[32m    \u001b[0m╰─────────────────────────────────────────────────────────────────────────────────────────────────────────╯\n",
       "\u001b[32m└── \u001b[0m╭─────────────────────────────────────────────────────────────────────────────────────────────────────────────╮\n",
       "\u001b[32m    \u001b[0m│ \u001b[1;31m[ ] ObjectiveChanged\u001b[0m                                                                                        │\n",
       "\u001b[32m    \u001b[0m│ ├── |φ(m) - φ(m_prev)| = 2.59e+03                                                                           │\n",
       "\u001b[32m    \u001b[0m│ ├── |φ(m_prev)|        = 5.55e+03                                                                           │\n",
       "\u001b[32m    \u001b[0m│ ├── rtol               = 1.00e-01                                                                           │\n",
       "\u001b[32m    \u001b[0m│ └── atol               = 0.00e+00                                                                           │\n",
       "\u001b[32m    \u001b[0m╰─────────────────────────────────────────────────────────────────────────────────────────────────────────────╯\n"
      ]
     },
     "execution_count": 10,
     "metadata": {},
     "output_type": "execute_result"
    }
   ],
   "source": [
    "stopping_criteria.info(inverted_model)"
   ]
  },
  {
   "cell_type": "code",
   "execution_count": 11,
   "id": "c64eef55-cdc2-418c-b98d-ef8f767ff425",
   "metadata": {
    "execution": {
     "iopub.execute_input": "2025-08-18T23:33:35.276166Z",
     "iopub.status.busy": "2025-08-18T23:33:35.275815Z",
     "iopub.status.idle": "2025-08-18T23:33:35.291310Z",
     "shell.execute_reply": "2025-08-18T23:33:35.290475Z",
     "shell.execute_reply.started": "2025-08-18T23:33:35.276133Z"
    }
   },
   "outputs": [
    {
     "data": {
      "text/html": [
       "<pre style=\"white-space:pre;overflow-x:auto;line-height:normal;font-family:Menlo,'DejaVu Sans Mono',consolas,'Courier New',monospace\"><span style=\"color: #800000; text-decoration-color: #800000; font-weight: bold\">[ ] ChiTarget</span>\n",
       "├── chi        = 9.23e+00\n",
       "└── chi_target = 1.00e+00\n",
       "</pre>\n"
      ],
      "text/plain": [
       "\u001b[1;31m[ ] ChiTarget\u001b[0m\n",
       "├── chi        = 9.23e+00\n",
       "└── chi_target = 1.00e+00\n"
      ]
     },
     "execution_count": 11,
     "metadata": {},
     "output_type": "execute_result"
    }
   ],
   "source": [
    "tree = chi_target.info(inverted_model)\n",
    "tree"
   ]
  },
  {
   "cell_type": "code",
   "execution_count": 12,
   "id": "9c9040bc-fca0-4654-a843-765c6a4c1b4b",
   "metadata": {
    "execution": {
<<<<<<< HEAD
     "iopub.execute_input": "2025-08-18T23:33:35.293006Z",
     "iopub.status.busy": "2025-08-18T23:33:35.292278Z",
     "iopub.status.idle": "2025-08-18T23:33:35.299302Z",
     "shell.execute_reply": "2025-08-18T23:33:35.298620Z",
     "shell.execute_reply.started": "2025-08-18T23:33:35.292969Z"
=======
     "iopub.execute_input": "2025-08-19T21:41:10.237217Z",
     "iopub.status.busy": "2025-08-19T21:41:10.236799Z",
     "iopub.status.idle": "2025-08-19T21:41:10.243189Z",
     "shell.execute_reply": "2025-08-19T21:41:10.242245Z",
     "shell.execute_reply.started": "2025-08-19T21:41:10.237179Z"
>>>>>>> 89f72c63
    }
   },
   "outputs": [
    {
     "data": {
      "text/plain": [
       "False"
      ]
     },
     "execution_count": 12,
     "metadata": {},
     "output_type": "execute_result"
    }
   ],
   "source": [
    "chi_target(inverted_model)"
   ]
  },
  {
   "cell_type": "code",
   "execution_count": 13,
   "id": "2e7c0859-554d-47bb-8e3f-20f261bb67e1",
   "metadata": {
    "execution": {
<<<<<<< HEAD
     "iopub.execute_input": "2025-08-18T23:33:35.300526Z",
     "iopub.status.busy": "2025-08-18T23:33:35.300197Z",
     "iopub.status.idle": "2025-08-18T23:33:35.306777Z",
     "shell.execute_reply": "2025-08-18T23:33:35.306139Z",
     "shell.execute_reply.started": "2025-08-18T23:33:35.300494Z"
=======
     "iopub.execute_input": "2025-08-19T21:41:10.245004Z",
     "iopub.status.busy": "2025-08-19T21:41:10.244227Z",
     "iopub.status.idle": "2025-08-19T21:41:10.257874Z",
     "shell.execute_reply": "2025-08-19T21:41:10.257138Z",
     "shell.execute_reply.started": "2025-08-19T21:41:10.244966Z"
>>>>>>> 89f72c63
    }
   },
   "outputs": [
    {
     "data": {
      "text/plain": [
       "True"
      ]
     },
     "execution_count": 13,
     "metadata": {},
     "output_type": "execute_result"
    }
   ],
   "source": [
    "model_changed(inverted_model)"
   ]
  },
  {
   "cell_type": "code",
   "execution_count": 14,
   "id": "53880cc0-fc58-4965-8e9f-1201fe302b28",
   "metadata": {
    "execution": {
<<<<<<< HEAD
     "iopub.execute_input": "2025-08-18T23:33:35.307614Z",
     "iopub.status.busy": "2025-08-18T23:33:35.307401Z",
     "iopub.status.idle": "2025-08-18T23:33:35.316462Z",
     "shell.execute_reply": "2025-08-18T23:33:35.315369Z",
     "shell.execute_reply.started": "2025-08-18T23:33:35.307595Z"
=======
     "iopub.execute_input": "2025-08-19T21:41:10.258705Z",
     "iopub.status.busy": "2025-08-19T21:41:10.258471Z",
     "iopub.status.idle": "2025-08-19T21:41:10.268130Z",
     "shell.execute_reply": "2025-08-19T21:41:10.267481Z",
     "shell.execute_reply.started": "2025-08-19T21:41:10.258681Z"
>>>>>>> 89f72c63
    }
   },
   "outputs": [
    {
     "data": {
      "text/plain": [
       "np.False_"
      ]
     },
     "execution_count": 14,
     "metadata": {},
     "output_type": "execute_result"
    }
   ],
   "source": [
    "phi_changed(inverted_model)"
   ]
  },
  {
   "cell_type": "markdown",
   "id": "55937146-ef20-4d80-a03b-60d5cdefc4b0",
   "metadata": {},
   "source": [
    "## Reuse conditions\n",
    "\n",
    "If we reuse the conditions, the new inversion should initialize the stopping criteria on the zeroth inversion, starting from fresh."
   ]
  },
  {
   "cell_type": "code",
   "execution_count": 13,
   "id": "0cb8a52b-19f7-45b7-a4eb-3ed6df4a71b4",
   "metadata": {
    "execution": {
     "iopub.execute_input": "2025-08-19T21:41:10.269398Z",
     "iopub.status.busy": "2025-08-19T21:41:10.269054Z",
     "iopub.status.idle": "2025-08-19T21:41:10.276628Z",
     "shell.execute_reply": "2025-08-19T21:41:10.275840Z",
     "shell.execute_reply.started": "2025-08-19T21:41:10.269362Z"
    }
   },
   "outputs": [],
   "source": [
    "# Reset starting beta in the regularization\n",
    "regularization.multiplier = 1e4\n",
    "\n",
    "inversion = Inversion(\n",
    "    phi,\n",
    "    initial_model,\n",
    "    minimizer,\n",
    "    directives=[beta_cooler],\n",
    "    stopping_criteria=stopping_criteria,\n",
    "    cache_models=True,\n",
    ")"
   ]
  },
  {
   "cell_type": "code",
   "execution_count": 14,
   "id": "14a40cb0-d5f9-44f8-ba1e-cd1f26908737",
   "metadata": {
    "execution": {
     "iopub.execute_input": "2025-08-19T21:41:10.277551Z",
     "iopub.status.busy": "2025-08-19T21:41:10.277313Z",
     "iopub.status.idle": "2025-08-19T21:41:15.427083Z",
     "shell.execute_reply": "2025-08-19T21:41:15.426242Z",
     "shell.execute_reply.started": "2025-08-19T21:41:10.277527Z"
    }
   },
   "outputs": [
    {
     "data": {
      "application/vnd.jupyter.widget-view+json": {
       "model_id": "fd8dad1c834b4944b2a08b4be76cba4d",
       "version_major": 2,
       "version_minor": 0
      },
      "text/plain": [
       "Output()"
      ]
     },
     "metadata": {},
     "output_type": "display_data"
    },
    {
     "name": "stderr",
     "output_type": "stream",
     "text": [
      "INFO: 🎉 Inversion successfully finished due to stopping critiera.\n"
     ]
    },
    {
     "data": {
      "text/html": [
       "<pre style=\"white-space:pre;overflow-x:auto;line-height:normal;font-family:Menlo,'DejaVu Sans Mono',consolas,'Courier New',monospace\"></pre>\n"
      ],
      "text/plain": []
     },
     "metadata": {},
     "output_type": "display_data"
    }
   ],
   "source": [
    "inverted_model = inversion.run()"
   ]
  }
 ],
 "metadata": {
  "kernelspec": {
   "display_name": "Python [conda env:inversion_ideas]",
   "language": "python",
   "name": "conda-env-inversion_ideas-py"
  },
  "language_info": {
   "codemirror_mode": {
    "name": "ipython",
    "version": 3
   },
   "file_extension": ".py",
   "mimetype": "text/x-python",
   "name": "python",
   "nbconvert_exporter": "python",
   "pygments_lexer": "ipython3",
   "version": "3.13.5"
  },
  "widgets": {
   "application/vnd.jupyter.widget-state+json": {
    "state": {
     "1d8d65a4da584005838477108c794fcd": {
      "model_module": "@jupyter-widgets/base",
      "model_module_version": "2.0.0",
      "model_name": "LayoutModel",
      "state": {
       "_model_module": "@jupyter-widgets/base",
       "_model_module_version": "2.0.0",
       "_model_name": "LayoutModel",
       "_view_count": null,
       "_view_module": "@jupyter-widgets/base",
       "_view_module_version": "2.0.0",
       "_view_name": "LayoutView",
       "align_content": null,
       "align_items": null,
       "align_self": null,
       "border_bottom": null,
       "border_left": null,
       "border_right": null,
       "border_top": null,
       "bottom": null,
       "display": null,
       "flex": null,
       "flex_flow": null,
       "grid_area": null,
       "grid_auto_columns": null,
       "grid_auto_flow": null,
       "grid_auto_rows": null,
       "grid_column": null,
       "grid_gap": null,
       "grid_row": null,
       "grid_template_areas": null,
       "grid_template_columns": null,
       "grid_template_rows": null,
       "height": null,
       "justify_content": null,
       "justify_items": null,
       "left": null,
       "margin": null,
       "max_height": null,
       "max_width": null,
       "min_height": null,
       "min_width": null,
       "object_fit": null,
       "object_position": null,
       "order": null,
       "overflow": null,
       "padding": null,
       "right": null,
       "top": null,
       "visibility": null,
       "width": null
      }
     },
     "6c27ed2ac28e4cd2901d83e961e65a5e": {
      "model_module": "@jupyter-widgets/output",
      "model_module_version": "1.0.0",
      "model_name": "OutputModel",
      "state": {
       "_dom_classes": [],
       "_model_module": "@jupyter-widgets/output",
       "_model_module_version": "1.0.0",
       "_model_name": "OutputModel",
       "_view_count": null,
       "_view_module": "@jupyter-widgets/output",
       "_view_module_version": "1.0.0",
       "_view_name": "OutputView",
       "layout": "IPY_MODEL_1d8d65a4da584005838477108c794fcd",
       "msg_id": "",
       "outputs": [
        {
         "data": {
          "text/html": "<pre style=\"white-space:pre;overflow-x:auto;line-height:normal;font-family:Menlo,'DejaVu Sans Mono',consolas,'Courier New',monospace\">┏━━━━━━┳━━━━━━━━━━┳━━━━━━━━━━┳━━━━━━━━━━┳━━━━━━━━━━━━━━┳━━━━━━━━━━┳━━━━━━━━━━┳━━━━━━━━━━━━┳━━━━━━━━━━━━━━━━━┓\n┃<span style=\"font-weight: bold\"> iter </span>┃<span style=\"font-weight: bold\"> beta     </span>┃<span style=\"font-weight: bold\"> phi_d    </span>┃<span style=\"font-weight: bold\"> phi_m    </span>┃<span style=\"font-weight: bold\"> beta * phi_m </span>┃<span style=\"font-weight: bold\"> phi      </span>┃<span style=\"font-weight: bold\"> chi      </span>┃<span style=\"font-weight: bold\"> chi_target </span>┃<span style=\"font-weight: bold\"> chi_target met? </span>┃\n┡━━━━━━╇━━━━━━━━━━╇━━━━━━━━━━╇━━━━━━━━━━╇━━━━━━━━━━━━━━╇━━━━━━━━━━╇━━━━━━━━━━╇━━━━━━━━━━━━╇━━━━━━━━━━━━━━━━━┩\n│ 0    │ 1.00e+04 │ 1.36e+05 │ 0.00e+00 │ 0.00e+00     │ 1.36e+05 │ 5.44e+03 │ 1.00e+00   │ False           │\n│ 1    │ 1.00e+04 │ 3.28e+03 │ 1.51e+00 │ 1.51e+04     │ 1.84e+04 │ 1.31e+02 │ 1.00e+00   │ False           │\n│ 2    │ 5.00e+03 │ 1.37e+03 │ 1.77e+00 │ 8.85e+03     │ 1.02e+04 │ 5.50e+01 │ 1.00e+00   │ False           │\n│ 3    │ 2.50e+03 │ 5.80e+02 │ 1.99e+00 │ 4.97e+03     │ 5.55e+03 │ 2.32e+01 │ 1.00e+00   │ False           │\n│ 4    │ 1.25e+03 │ 2.31e+02 │ 2.18e+00 │ 2.73e+03     │ 2.96e+03 │ 9.23e+00 │ 1.00e+00   │ False           │\n│ 5    │ 6.25e+02 │ 8.70e+01 │ 2.34e+00 │ 1.46e+03     │ 1.55e+03 │ 3.48e+00 │ 1.00e+00   │ False           │\n│ 6    │ 3.12e+02 │ 3.50e+01 │ 2.45e+00 │ 7.66e+02     │ 8.01e+02 │ 1.40e+00 │ 1.00e+00   │ False           │\n│ 7    │ 1.56e+02 │ 1.83e+01 │ 2.52e+00 │ 3.94e+02     │ 4.12e+02 │ 7.34e-01 │ 1.00e+00   │ True            │\n└──────┴──────────┴──────────┴──────────┴──────────────┴──────────┴──────────┴────────────┴─────────────────┘\n</pre>\n",
          "text/plain": "┏━━━━━━┳━━━━━━━━━━┳━━━━━━━━━━┳━━━━━━━━━━┳━━━━━━━━━━━━━━┳━━━━━━━━━━┳━━━━━━━━━━┳━━━━━━━━━━━━┳━━━━━━━━━━━━━━━━━┓\n┃\u001b[1m \u001b[0m\u001b[1miter\u001b[0m\u001b[1m \u001b[0m┃\u001b[1m \u001b[0m\u001b[1mbeta    \u001b[0m\u001b[1m \u001b[0m┃\u001b[1m \u001b[0m\u001b[1mphi_d   \u001b[0m\u001b[1m \u001b[0m┃\u001b[1m \u001b[0m\u001b[1mphi_m   \u001b[0m\u001b[1m \u001b[0m┃\u001b[1m \u001b[0m\u001b[1mbeta * phi_m\u001b[0m\u001b[1m \u001b[0m┃\u001b[1m \u001b[0m\u001b[1mphi     \u001b[0m\u001b[1m \u001b[0m┃\u001b[1m \u001b[0m\u001b[1mchi     \u001b[0m\u001b[1m \u001b[0m┃\u001b[1m \u001b[0m\u001b[1mchi_target\u001b[0m\u001b[1m \u001b[0m┃\u001b[1m \u001b[0m\u001b[1mchi_target met?\u001b[0m\u001b[1m \u001b[0m┃\n┡━━━━━━╇━━━━━━━━━━╇━━━━━━━━━━╇━━━━━━━━━━╇━━━━━━━━━━━━━━╇━━━━━━━━━━╇━━━━━━━━━━╇━━━━━━━━━━━━╇━━━━━━━━━━━━━━━━━┩\n│ 0    │ 1.00e+04 │ 1.36e+05 │ 0.00e+00 │ 0.00e+00     │ 1.36e+05 │ 5.44e+03 │ 1.00e+00   │ False           │\n│ 1    │ 1.00e+04 │ 3.28e+03 │ 1.51e+00 │ 1.51e+04     │ 1.84e+04 │ 1.31e+02 │ 1.00e+00   │ False           │\n│ 2    │ 5.00e+03 │ 1.37e+03 │ 1.77e+00 │ 8.85e+03     │ 1.02e+04 │ 5.50e+01 │ 1.00e+00   │ False           │\n│ 3    │ 2.50e+03 │ 5.80e+02 │ 1.99e+00 │ 4.97e+03     │ 5.55e+03 │ 2.32e+01 │ 1.00e+00   │ False           │\n│ 4    │ 1.25e+03 │ 2.31e+02 │ 2.18e+00 │ 2.73e+03     │ 2.96e+03 │ 9.23e+00 │ 1.00e+00   │ False           │\n│ 5    │ 6.25e+02 │ 8.70e+01 │ 2.34e+00 │ 1.46e+03     │ 1.55e+03 │ 3.48e+00 │ 1.00e+00   │ False           │\n│ 6    │ 3.12e+02 │ 3.50e+01 │ 2.45e+00 │ 7.66e+02     │ 8.01e+02 │ 1.40e+00 │ 1.00e+00   │ False           │\n│ 7    │ 1.56e+02 │ 1.83e+01 │ 2.52e+00 │ 3.94e+02     │ 4.12e+02 │ 7.34e-01 │ 1.00e+00   │ True            │\n└──────┴──────────┴──────────┴──────────┴──────────────┴──────────┴──────────┴────────────┴─────────────────┘\n"
         },
         "metadata": {},
         "output_type": "display_data"
        }
       ],
       "tabbable": null,
       "tooltip": null
      }
     }
    },
    "version_major": 2,
    "version_minor": 0
   }
  }
 },
 "nbformat": 4,
 "nbformat_minor": 5
}<|MERGE_RESOLUTION|>--- conflicted
+++ resolved
@@ -14,19 +14,11 @@
    "id": "eb4145ad-9d6a-411f-aa2e-7ab211a1f737",
    "metadata": {
     "execution": {
-<<<<<<< HEAD
-     "iopub.execute_input": "2025-08-18T23:33:33.656359Z",
-     "iopub.status.busy": "2025-08-18T23:33:33.656090Z",
-     "iopub.status.idle": "2025-08-18T23:33:34.008443Z",
-     "shell.execute_reply": "2025-08-18T23:33:34.007823Z",
-     "shell.execute_reply.started": "2025-08-18T23:33:33.656334Z"
-=======
-     "iopub.execute_input": "2025-08-19T21:41:04.669515Z",
-     "iopub.status.busy": "2025-08-19T21:41:04.669203Z",
-     "iopub.status.idle": "2025-08-19T21:41:04.945352Z",
-     "shell.execute_reply": "2025-08-19T21:41:04.944681Z",
-     "shell.execute_reply.started": "2025-08-19T21:41:04.669484Z"
->>>>>>> 89f72c63
+     "iopub.execute_input": "2025-08-19T22:06:07.803433Z",
+     "iopub.status.busy": "2025-08-19T22:06:07.803084Z",
+     "iopub.status.idle": "2025-08-19T22:06:08.076119Z",
+     "shell.execute_reply": "2025-08-19T22:06:08.075500Z",
+     "shell.execute_reply.started": "2025-08-19T22:06:07.803394Z"
     }
    },
    "outputs": [],
@@ -61,19 +53,11 @@
    "id": "22f226e2-d715-49e8-b357-38e71d78bcdc",
    "metadata": {
     "execution": {
-<<<<<<< HEAD
-     "iopub.execute_input": "2025-08-18T23:33:34.009198Z",
-     "iopub.status.busy": "2025-08-18T23:33:34.008962Z",
-     "iopub.status.idle": "2025-08-18T23:33:34.015830Z",
-     "shell.execute_reply": "2025-08-18T23:33:34.015122Z",
-     "shell.execute_reply.started": "2025-08-18T23:33:34.009179Z"
-=======
-     "iopub.execute_input": "2025-08-19T21:41:04.946145Z",
-     "iopub.status.busy": "2025-08-19T21:41:04.945883Z",
-     "iopub.status.idle": "2025-08-19T21:41:04.953331Z",
-     "shell.execute_reply": "2025-08-19T21:41:04.952578Z",
-     "shell.execute_reply.started": "2025-08-19T21:41:04.946127Z"
->>>>>>> 89f72c63
+     "iopub.execute_input": "2025-08-19T22:06:08.077052Z",
+     "iopub.status.busy": "2025-08-19T22:06:08.076723Z",
+     "iopub.status.idle": "2025-08-19T22:06:08.084223Z",
+     "shell.execute_reply": "2025-08-19T22:06:08.083549Z",
+     "shell.execute_reply.started": "2025-08-19T22:06:08.077024Z"
     }
    },
    "outputs": [
@@ -102,19 +86,11 @@
    "id": "0e39a2d1-d26e-4ee2-8f9f-f3b33f1ac124",
    "metadata": {
     "execution": {
-<<<<<<< HEAD
-     "iopub.execute_input": "2025-08-18T23:33:34.017052Z",
-     "iopub.status.busy": "2025-08-18T23:33:34.016709Z",
-     "iopub.status.idle": "2025-08-18T23:33:34.021844Z",
-     "shell.execute_reply": "2025-08-18T23:33:34.021097Z",
-     "shell.execute_reply.started": "2025-08-18T23:33:34.017031Z"
-=======
-     "iopub.execute_input": "2025-08-19T21:41:04.954572Z",
-     "iopub.status.busy": "2025-08-19T21:41:04.954122Z",
-     "iopub.status.idle": "2025-08-19T21:41:04.964967Z",
-     "shell.execute_reply": "2025-08-19T21:41:04.964292Z",
-     "shell.execute_reply.started": "2025-08-19T21:41:04.954540Z"
->>>>>>> 89f72c63
+     "iopub.execute_input": "2025-08-19T22:06:08.085244Z",
+     "iopub.status.busy": "2025-08-19T22:06:08.084970Z",
+     "iopub.status.idle": "2025-08-19T22:06:08.101823Z",
+     "shell.execute_reply": "2025-08-19T22:06:08.100548Z",
+     "shell.execute_reply.started": "2025-08-19T22:06:08.085217Z"
     }
    },
    "outputs": [],
@@ -131,19 +107,11 @@
    "id": "8f052ed5-3a2b-4f32-8b44-8a86ea278960",
    "metadata": {
     "execution": {
-<<<<<<< HEAD
-     "iopub.execute_input": "2025-08-18T23:33:34.022952Z",
-     "iopub.status.busy": "2025-08-18T23:33:34.022651Z",
-     "iopub.status.idle": "2025-08-18T23:33:34.033619Z",
-     "shell.execute_reply": "2025-08-18T23:33:34.032924Z",
-     "shell.execute_reply.started": "2025-08-18T23:33:34.022925Z"
-=======
-     "iopub.execute_input": "2025-08-19T21:41:04.965645Z",
-     "iopub.status.busy": "2025-08-19T21:41:04.965424Z",
-     "iopub.status.idle": "2025-08-19T21:41:04.991306Z",
-     "shell.execute_reply": "2025-08-19T21:41:04.990629Z",
-     "shell.execute_reply.started": "2025-08-19T21:41:04.965627Z"
->>>>>>> 89f72c63
+     "iopub.execute_input": "2025-08-19T22:06:08.103649Z",
+     "iopub.status.busy": "2025-08-19T22:06:08.103230Z",
+     "iopub.status.idle": "2025-08-19T22:06:08.120343Z",
+     "shell.execute_reply": "2025-08-19T22:06:08.119183Z",
+     "shell.execute_reply.started": "2025-08-19T22:06:08.103605Z"
     }
    },
    "outputs": [
@@ -184,25 +152,17 @@
    "id": "ae80cc54-96f9-4a85-ad1f-9dce5dc38870",
    "metadata": {
     "execution": {
-<<<<<<< HEAD
-     "iopub.execute_input": "2025-08-18T23:33:34.034630Z",
-     "iopub.status.busy": "2025-08-18T23:33:34.034351Z",
-     "iopub.status.idle": "2025-08-18T23:33:34.042642Z",
-     "shell.execute_reply": "2025-08-18T23:33:34.041935Z",
-     "shell.execute_reply.started": "2025-08-18T23:33:34.034601Z"
-=======
-     "iopub.execute_input": "2025-08-19T21:41:04.992415Z",
-     "iopub.status.busy": "2025-08-19T21:41:04.992136Z",
-     "iopub.status.idle": "2025-08-19T21:41:05.000885Z",
-     "shell.execute_reply": "2025-08-19T21:41:05.000128Z",
-     "shell.execute_reply.started": "2025-08-19T21:41:04.992385Z"
->>>>>>> 89f72c63
+     "iopub.execute_input": "2025-08-19T22:06:08.121504Z",
+     "iopub.status.busy": "2025-08-19T22:06:08.121165Z",
+     "iopub.status.idle": "2025-08-19T22:06:08.128062Z",
+     "shell.execute_reply": "2025-08-19T22:06:08.126769Z",
+     "shell.execute_reply.started": "2025-08-19T22:06:08.121471Z"
     }
    },
    "outputs": [],
    "source": [
     "uncertainty = 1e-2 * maxabs * np.ones_like(synthetic_data)\n",
-    "simulation = LinearRegressor(X, sleep=0.2)\n",
+    "simulation = LinearRegressor(X, sleep=1)\n",
     "data_misfit = DataMisfit(synthetic_data, uncertainty, simulation)"
    ]
   },
@@ -212,19 +172,11 @@
    "id": "050b9c20-4b0a-49af-a900-1bb964588408",
    "metadata": {
     "execution": {
-<<<<<<< HEAD
-     "iopub.execute_input": "2025-08-18T23:33:34.044590Z",
-     "iopub.status.busy": "2025-08-18T23:33:34.044211Z",
-     "iopub.status.idle": "2025-08-18T23:33:34.049868Z",
-     "shell.execute_reply": "2025-08-18T23:33:34.049118Z",
-     "shell.execute_reply.started": "2025-08-18T23:33:34.044554Z"
-=======
-     "iopub.execute_input": "2025-08-19T21:41:05.003627Z",
-     "iopub.status.busy": "2025-08-19T21:41:05.003282Z",
-     "iopub.status.idle": "2025-08-19T21:41:05.010318Z",
-     "shell.execute_reply": "2025-08-19T21:41:05.009586Z",
-     "shell.execute_reply.started": "2025-08-19T21:41:05.003595Z"
->>>>>>> 89f72c63
+     "iopub.execute_input": "2025-08-19T22:06:08.131375Z",
+     "iopub.status.busy": "2025-08-19T22:06:08.130980Z",
+     "iopub.status.idle": "2025-08-19T22:06:08.138268Z",
+     "shell.execute_reply": "2025-08-19T22:06:08.137094Z",
+     "shell.execute_reply.started": "2025-08-19T22:06:08.131340Z"
     }
    },
    "outputs": [],
@@ -238,19 +190,11 @@
    "id": "b6e3ea36-dc6b-4aa1-99b8-31721937d933",
    "metadata": {
     "execution": {
-<<<<<<< HEAD
-     "iopub.execute_input": "2025-08-18T23:33:34.050792Z",
-     "iopub.status.busy": "2025-08-18T23:33:34.050545Z",
-     "iopub.status.idle": "2025-08-18T23:33:34.057276Z",
-     "shell.execute_reply": "2025-08-18T23:33:34.056637Z",
-     "shell.execute_reply.started": "2025-08-18T23:33:34.050771Z"
-=======
-     "iopub.execute_input": "2025-08-19T21:41:05.011406Z",
-     "iopub.status.busy": "2025-08-19T21:41:05.011132Z",
-     "iopub.status.idle": "2025-08-19T21:41:05.017701Z",
-     "shell.execute_reply": "2025-08-19T21:41:05.016838Z",
-     "shell.execute_reply.started": "2025-08-19T21:41:05.011376Z"
->>>>>>> 89f72c63
+     "iopub.execute_input": "2025-08-19T22:06:08.139692Z",
+     "iopub.status.busy": "2025-08-19T22:06:08.139328Z",
+     "iopub.status.idle": "2025-08-19T22:06:08.148511Z",
+     "shell.execute_reply": "2025-08-19T22:06:08.147314Z",
+     "shell.execute_reply.started": "2025-08-19T22:06:08.139658Z"
     }
    },
    "outputs": [],
@@ -282,19 +226,11 @@
    "id": "cf72d7ed-3565-466f-b13a-40a5d359eb9c",
    "metadata": {
     "execution": {
-<<<<<<< HEAD
-     "iopub.execute_input": "2025-08-18T23:33:34.058355Z",
-     "iopub.status.busy": "2025-08-18T23:33:34.058055Z",
-     "iopub.status.idle": "2025-08-18T23:33:34.066079Z",
-     "shell.execute_reply": "2025-08-18T23:33:34.065412Z",
-     "shell.execute_reply.started": "2025-08-18T23:33:34.058326Z"
-=======
-     "iopub.execute_input": "2025-08-19T21:41:05.018713Z",
-     "iopub.status.busy": "2025-08-19T21:41:05.018437Z",
-     "iopub.status.idle": "2025-08-19T21:41:05.024856Z",
-     "shell.execute_reply": "2025-08-19T21:41:05.024210Z",
-     "shell.execute_reply.started": "2025-08-19T21:41:05.018684Z"
->>>>>>> 89f72c63
+     "iopub.execute_input": "2025-08-19T22:06:08.149983Z",
+     "iopub.status.busy": "2025-08-19T22:06:08.149621Z",
+     "iopub.status.idle": "2025-08-19T22:06:08.158420Z",
+     "shell.execute_reply": "2025-08-19T22:06:08.157366Z",
+     "shell.execute_reply.started": "2025-08-19T22:06:08.149950Z"
     }
    },
    "outputs": [],
@@ -315,30 +251,18 @@
    "id": "7a8ddaa6-42e3-44d4-8032-654f82b676c8",
    "metadata": {
     "execution": {
-<<<<<<< HEAD
-     "iopub.execute_input": "2025-08-18T23:33:34.067076Z",
-     "iopub.status.busy": "2025-08-18T23:33:34.066808Z",
-     "iopub.status.idle": "2025-08-18T23:33:35.261945Z",
-     "shell.execute_reply": "2025-08-18T23:33:35.260899Z",
-     "shell.execute_reply.started": "2025-08-18T23:33:34.067048Z"
-=======
-     "iopub.execute_input": "2025-08-19T21:41:05.025806Z",
-     "iopub.status.busy": "2025-08-19T21:41:05.025543Z",
-     "iopub.status.idle": "2025-08-19T21:41:10.235671Z",
-     "shell.execute_reply": "2025-08-19T21:41:10.234737Z",
-     "shell.execute_reply.started": "2025-08-19T21:41:05.025777Z"
->>>>>>> 89f72c63
+     "iopub.execute_input": "2025-08-19T22:06:08.159741Z",
+     "iopub.status.busy": "2025-08-19T22:06:08.159408Z",
+     "iopub.status.idle": "2025-08-19T22:06:13.345304Z",
+     "shell.execute_reply": "2025-08-19T22:06:13.344366Z",
+     "shell.execute_reply.started": "2025-08-19T22:06:08.159709Z"
     }
    },
    "outputs": [
     {
      "data": {
       "application/vnd.jupyter.widget-view+json": {
-<<<<<<< HEAD
-       "model_id": "c830aacf2a654b1091fc89cc16df20ac",
-=======
-       "model_id": "50a49723344b47d9a600a06150748a3a",
->>>>>>> 89f72c63
+       "model_id": "d6dbf5acbf664e3ba22976ced7e26c38",
        "version_major": 2,
        "version_minor": 0
       },
@@ -374,14 +298,14 @@
   {
    "cell_type": "code",
    "execution_count": 10,
-   "id": "0b81309c-974c-460b-9419-18f3982a4516",
-   "metadata": {
-    "execution": {
-     "iopub.execute_input": "2025-08-18T23:33:35.262803Z",
-     "iopub.status.busy": "2025-08-18T23:33:35.262496Z",
-     "iopub.status.idle": "2025-08-18T23:33:35.274906Z",
-     "shell.execute_reply": "2025-08-18T23:33:35.274037Z",
-     "shell.execute_reply.started": "2025-08-18T23:33:35.262780Z"
+   "id": "d1845f36-c802-4f55-bea9-37aa62da940a",
+   "metadata": {
+    "execution": {
+     "iopub.execute_input": "2025-08-19T22:06:13.346311Z",
+     "iopub.status.busy": "2025-08-19T22:06:13.346008Z",
+     "iopub.status.idle": "2025-08-19T22:06:13.358203Z",
+     "shell.execute_reply": "2025-08-19T22:06:13.357498Z",
+     "shell.execute_reply.started": "2025-08-19T22:06:13.346283Z"
     }
    },
    "outputs": [
@@ -447,14 +371,14 @@
   {
    "cell_type": "code",
    "execution_count": 11,
-   "id": "c64eef55-cdc2-418c-b98d-ef8f767ff425",
-   "metadata": {
-    "execution": {
-     "iopub.execute_input": "2025-08-18T23:33:35.276166Z",
-     "iopub.status.busy": "2025-08-18T23:33:35.275815Z",
-     "iopub.status.idle": "2025-08-18T23:33:35.291310Z",
-     "shell.execute_reply": "2025-08-18T23:33:35.290475Z",
-     "shell.execute_reply.started": "2025-08-18T23:33:35.276133Z"
+   "id": "4e557abc-ec1d-45f4-995f-02a0494d405a",
+   "metadata": {
+    "execution": {
+     "iopub.execute_input": "2025-08-19T22:06:13.359067Z",
+     "iopub.status.busy": "2025-08-19T22:06:13.358848Z",
+     "iopub.status.idle": "2025-08-19T22:06:13.368654Z",
+     "shell.execute_reply": "2025-08-19T22:06:13.367767Z",
+     "shell.execute_reply.started": "2025-08-19T22:06:13.359046Z"
     }
    },
    "outputs": [
@@ -488,19 +412,11 @@
    "id": "9c9040bc-fca0-4654-a843-765c6a4c1b4b",
    "metadata": {
     "execution": {
-<<<<<<< HEAD
-     "iopub.execute_input": "2025-08-18T23:33:35.293006Z",
-     "iopub.status.busy": "2025-08-18T23:33:35.292278Z",
-     "iopub.status.idle": "2025-08-18T23:33:35.299302Z",
-     "shell.execute_reply": "2025-08-18T23:33:35.298620Z",
-     "shell.execute_reply.started": "2025-08-18T23:33:35.292969Z"
-=======
-     "iopub.execute_input": "2025-08-19T21:41:10.237217Z",
-     "iopub.status.busy": "2025-08-19T21:41:10.236799Z",
-     "iopub.status.idle": "2025-08-19T21:41:10.243189Z",
-     "shell.execute_reply": "2025-08-19T21:41:10.242245Z",
-     "shell.execute_reply.started": "2025-08-19T21:41:10.237179Z"
->>>>>>> 89f72c63
+     "iopub.execute_input": "2025-08-19T22:06:13.369898Z",
+     "iopub.status.busy": "2025-08-19T22:06:13.369525Z",
+     "iopub.status.idle": "2025-08-19T22:06:13.378005Z",
+     "shell.execute_reply": "2025-08-19T22:06:13.377240Z",
+     "shell.execute_reply.started": "2025-08-19T22:06:13.369861Z"
     }
    },
    "outputs": [
@@ -525,19 +441,11 @@
    "id": "2e7c0859-554d-47bb-8e3f-20f261bb67e1",
    "metadata": {
     "execution": {
-<<<<<<< HEAD
-     "iopub.execute_input": "2025-08-18T23:33:35.300526Z",
-     "iopub.status.busy": "2025-08-18T23:33:35.300197Z",
-     "iopub.status.idle": "2025-08-18T23:33:35.306777Z",
-     "shell.execute_reply": "2025-08-18T23:33:35.306139Z",
-     "shell.execute_reply.started": "2025-08-18T23:33:35.300494Z"
-=======
-     "iopub.execute_input": "2025-08-19T21:41:10.245004Z",
-     "iopub.status.busy": "2025-08-19T21:41:10.244227Z",
-     "iopub.status.idle": "2025-08-19T21:41:10.257874Z",
-     "shell.execute_reply": "2025-08-19T21:41:10.257138Z",
-     "shell.execute_reply.started": "2025-08-19T21:41:10.244966Z"
->>>>>>> 89f72c63
+     "iopub.execute_input": "2025-08-19T22:06:13.379339Z",
+     "iopub.status.busy": "2025-08-19T22:06:13.378957Z",
+     "iopub.status.idle": "2025-08-19T22:06:13.394885Z",
+     "shell.execute_reply": "2025-08-19T22:06:13.394144Z",
+     "shell.execute_reply.started": "2025-08-19T22:06:13.379303Z"
     }
    },
    "outputs": [
@@ -562,19 +470,11 @@
    "id": "53880cc0-fc58-4965-8e9f-1201fe302b28",
    "metadata": {
     "execution": {
-<<<<<<< HEAD
-     "iopub.execute_input": "2025-08-18T23:33:35.307614Z",
-     "iopub.status.busy": "2025-08-18T23:33:35.307401Z",
-     "iopub.status.idle": "2025-08-18T23:33:35.316462Z",
-     "shell.execute_reply": "2025-08-18T23:33:35.315369Z",
-     "shell.execute_reply.started": "2025-08-18T23:33:35.307595Z"
-=======
-     "iopub.execute_input": "2025-08-19T21:41:10.258705Z",
-     "iopub.status.busy": "2025-08-19T21:41:10.258471Z",
-     "iopub.status.idle": "2025-08-19T21:41:10.268130Z",
-     "shell.execute_reply": "2025-08-19T21:41:10.267481Z",
-     "shell.execute_reply.started": "2025-08-19T21:41:10.258681Z"
->>>>>>> 89f72c63
+     "iopub.execute_input": "2025-08-19T22:06:13.395982Z",
+     "iopub.status.busy": "2025-08-19T22:06:13.395618Z",
+     "iopub.status.idle": "2025-08-19T22:06:13.415487Z",
+     "shell.execute_reply": "2025-08-19T22:06:13.414770Z",
+     "shell.execute_reply.started": "2025-08-19T22:06:13.395948Z"
     }
    },
    "outputs": [
@@ -605,15 +505,15 @@
   },
   {
    "cell_type": "code",
-   "execution_count": 13,
+   "execution_count": 15,
    "id": "0cb8a52b-19f7-45b7-a4eb-3ed6df4a71b4",
    "metadata": {
     "execution": {
-     "iopub.execute_input": "2025-08-19T21:41:10.269398Z",
-     "iopub.status.busy": "2025-08-19T21:41:10.269054Z",
-     "iopub.status.idle": "2025-08-19T21:41:10.276628Z",
-     "shell.execute_reply": "2025-08-19T21:41:10.275840Z",
-     "shell.execute_reply.started": "2025-08-19T21:41:10.269362Z"
+     "iopub.execute_input": "2025-08-19T22:06:13.416485Z",
+     "iopub.status.busy": "2025-08-19T22:06:13.416198Z",
+     "iopub.status.idle": "2025-08-19T22:06:13.424495Z",
+     "shell.execute_reply": "2025-08-19T22:06:13.423727Z",
+     "shell.execute_reply.started": "2025-08-19T22:06:13.416454Z"
     }
    },
    "outputs": [],
@@ -633,22 +533,22 @@
   },
   {
    "cell_type": "code",
-   "execution_count": 14,
+   "execution_count": 16,
    "id": "14a40cb0-d5f9-44f8-ba1e-cd1f26908737",
    "metadata": {
     "execution": {
-     "iopub.execute_input": "2025-08-19T21:41:10.277551Z",
-     "iopub.status.busy": "2025-08-19T21:41:10.277313Z",
-     "iopub.status.idle": "2025-08-19T21:41:15.427083Z",
-     "shell.execute_reply": "2025-08-19T21:41:15.426242Z",
-     "shell.execute_reply.started": "2025-08-19T21:41:10.277527Z"
+     "iopub.execute_input": "2025-08-19T22:06:13.425629Z",
+     "iopub.status.busy": "2025-08-19T22:06:13.425325Z",
+     "iopub.status.idle": "2025-08-19T22:06:18.597666Z",
+     "shell.execute_reply": "2025-08-19T22:06:18.596371Z",
+     "shell.execute_reply.started": "2025-08-19T22:06:13.425599Z"
     }
    },
    "outputs": [
     {
      "data": {
       "application/vnd.jupyter.widget-view+json": {
-       "model_id": "fd8dad1c834b4944b2a08b4be76cba4d",
+       "model_id": "9863647c39474a108112e044d55a622e",
        "version_major": 2,
        "version_minor": 0
       },
