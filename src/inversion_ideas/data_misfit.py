"""
Class to represent a data misfit term.
"""

import numpy as np
import numpy.typing as npt
from scipy.sparse import dia_array, diags_array, sparray
from scipy.sparse.linalg import LinearOperator, aslinearoperator

from .base import Objective
from .utils import cache_on_model


class DataMisfit(Objective):
    r"""
    L2 data misfit.

    Parameters
    ----------
    data : (n_data) array
        Array with observed data values.
    uncertainty : (n_data) array
        Array with data uncertainty.
    simulation : Simulation
        Instance of Simulation.
    cache : bool, optional
        Whether to cache the last result of the `__call__` method.
        Default to False.
    build_hessian : bool, optional
        If True, the ``hessian`` method will build the Hessian matrix and allocate it in
        memory. If False, the ``hessian`` method will return a linear operator that
        represents the Hessian matrix. Default to False.

        .. important::

            Hessian matrices are usually very large. Use ``build_hessian=True`` only if
            you need to build it.

    Notes
    -----
    The L2 data misfit objective function is defined as:

    .. math::

        \phi_d(\mathbf{m}) =
        \sum\limits_{i=1}^N
        \frac{\lvert d_i^\text{obs} - f_i(\mathbf{m}) \rvert^2}{\epsilon_i^2}

    where :math:`\mathbf{m}` is the model vector, :math:`d_i^\text{obs}` is the
    :math:`i`-th observed datum, :math:`f_i(\mathbf{m})` is the forward modelling
    function for the :math:`i`-th datum, and :math:`\epsilon_i` is the uncertainty of
    the :math:`i`-th datum.

    The data misfit term can be expressed in terms of weights :math:`w_i
    = 1 / \epsilon_i^2`:

    .. math::

        \phi_d(\mathbf{m}) =
        \sum\limits_{i=1}^N
        w_i \lvert d_i^\text{obs} - f_i(\mathbf{m}) \rvert^2

    And also in matrix form:

    .. math::

        \phi_d(\mathbf{m}) =
        \lVert
        \mathbf{W} \left[ \mathbf{d}^\text{obs} - f(\mathbf{m}) \right]
        \rVert^2

    where :math:`\mathbf{W}` is a diagonal matrix with the square root of the weights,
    :math:`\mathbf{d}^\text{obs}` is the vector of observed data, and
    :math:`f(\mathbf{m})` is the forward modelling vector.

    """

    def __init__(
        self,
        data: npt.NDArray[np.float64],
        uncertainty: npt.NDArray[np.float64],
        simulation,
        *,
        cache=False,
        build_hessian=False,
    ):
        self.data = data
        self.uncertainty = uncertainty
        self.simulation = simulation
        self.cache = cache
        self.build_hessian = build_hessian
        self.set_name("d")

    @cache_on_model
    def __call__(self, model) -> float:
        # TODO:
        # Cache invalidation: we should clean the cache if data or uncertainties change.
        # Or they should be immutable.
        residual = self.residual(model)
        weights_matrix = self.weights_matrix
        return residual.T @ weights_matrix.T @ weights_matrix @ residual

    def gradient(self, model) -> npt.NDArray[np.float64]:
        """
        Gradient vector.
        """
        jac = self.simulation.jacobian(model)
        weights_matrix = self.weights_matrix
        return -2 * jac.T @ (weights_matrix.T @ weights_matrix @ self.residual(model))

    def hessian(self, model) -> npt.NDArray[np.float64] | sparray | LinearOperator:
        """
        Hessian matrix.
        """
        jac = self.simulation.jacobian(model)
        if not self.build_hessian:
            jac = aslinearoperator(jac)
        weights_matrix = aslinearoperator(self.weights_matrix)
        return 2 * jac.T @ weights_matrix.T @ weights_matrix @ jac

    def hessian_diagonal(self, model) -> npt.NDArray[np.float64]:
        """
        Diagonal of the Hessian.
        """
        jac = self.simulation.jacobian(model)
        if isinstance(jac, LinearOperator):
            msg = (
                "`DataMisfit.hessian_diagonal()` is not implemented for simulations "
                "that return the jacobian as a LinearOperator."
            )
            raise NotImplementedError(msg)
        jtj_diag = np.einsum("i,ij,ij->j", self.weights, jac, jac)
        return 2 * jtj_diag

    @property
    def n_params(self):
        """
        Number of model parameters.
        """
        return self.simulation.n_params

    @property
    def n_data(self):
        """
        Number of data values.
        """
        return self.data.size

    def residual(self, model):
        r"""
        Residual vector.

        Parameters
        ----------
        model : (n_params) array
            Array with model values.

        Returns
        -------
        (n_data) array
            Array with residual vector.

        Notes
        -----
        Residual vector defined as:

        .. math::

            \mathbf{r} = \mathbf{d} - \mathcal{F}(\mathbf{m})

        where :math:`\mathbf{d}` is the vector with observed data, :math:`\mathcal{F}`
        is the forward model, and :math:`\mathbf{m}` is the model vector.
        """
        return self.data - self.simulation(model)

    @property
    def weights(self) -> npt.NDArray[np.float64]:
<<<<<<< HEAD
        """
        Data weights: 1D array with the diagonals of the weights matrix.
        """
        return 1 / self.uncertainty

    @property
    def weights_matrix(self) -> dia_array:
        """
        Diagonal matrix with the regularization weights.
        """
        return diags_array(self.weights)

    @property
    def weights_squared(self) -> dia_array:
=======
>>>>>>> 38541ecf
        """
        Data weights: 1D array with the square of the inverse of the uncertainties.
        """
        return 1 / self.uncertainty**2

    @property
    def weights_matrix(self) -> dia_array:
        """
        Diagonal matrix with the square root of the regularization weights.
        """
        return diags_array(1 / self.uncertainty)

    def chi_factor(self, model):
        """
        Compute chi factor.

        Parameters
        ----------
        model : (n_params) array
            Array with model values.

        Return
        ------
        float
            Chi factor for the given model.
        """
<<<<<<< HEAD
        # Return the W.T @ W matrix
        return diags_array(self.weights**2)

    def chi_factor(self, model):
        """
        Compute chi factor.

        Parameters
        ----------
        model : (n_params) array
            Array with model values.

        Return
        ------
        float
            Chi factor for the given model.
        """
=======
>>>>>>> 38541ecf
        return self(model) / self.n_data<|MERGE_RESOLUTION|>--- conflicted
+++ resolved
@@ -175,23 +175,6 @@
 
     @property
     def weights(self) -> npt.NDArray[np.float64]:
-<<<<<<< HEAD
-        """
-        Data weights: 1D array with the diagonals of the weights matrix.
-        """
-        return 1 / self.uncertainty
-
-    @property
-    def weights_matrix(self) -> dia_array:
-        """
-        Diagonal matrix with the regularization weights.
-        """
-        return diags_array(self.weights)
-
-    @property
-    def weights_squared(self) -> dia_array:
-=======
->>>>>>> 38541ecf
         """
         Data weights: 1D array with the square of the inverse of the uncertainties.
         """
@@ -218,24 +201,4 @@
         float
             Chi factor for the given model.
         """
-<<<<<<< HEAD
-        # Return the W.T @ W matrix
-        return diags_array(self.weights**2)
-
-    def chi_factor(self, model):
-        """
-        Compute chi factor.
-
-        Parameters
-        ----------
-        model : (n_params) array
-            Array with model values.
-
-        Return
-        ------
-        float
-            Chi factor for the given model.
-        """
-=======
->>>>>>> 38541ecf
         return self(model) / self.n_data