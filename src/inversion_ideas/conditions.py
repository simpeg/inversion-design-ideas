--- conflicted
+++ resolved
@@ -119,7 +119,6 @@
         """
         self.previous = model
 
-<<<<<<< HEAD
     def info(self, model) -> Tree:
         tree = super().info(model)
         diff = float(np.linalg.norm(model - self.previous))
@@ -129,7 +128,7 @@
         tree.add(f"rtol         = {self.rtol:.2e}")
         tree.add(f"atol         = {self.atol:.2e}")
         return tree
-=======
+
     def initialize(self):
         """
         Initialize condition and clean ``previous`` attribute.
@@ -137,7 +136,6 @@
         attr = "previous"
         if hasattr(self, attr):
             delattr(self, attr)
->>>>>>> 89f72c63
 
 
 class ObjectiveChanged(Condition):
@@ -196,7 +194,9 @@
         return diff <= max(previous * self.rtol, self.atol)
 
     def update(self, model):
-<<<<<<< HEAD
+        """
+        Cache value of objective function with model as the ``previous`` one.
+        """
         self.previous: float = float(self.objective_function(model))
 
     def info(self, model) -> Tree:
@@ -208,11 +208,6 @@
         tree.add(f"rtol               = {self.rtol:.2e}")
         tree.add(f"atol               = {self.atol:.2e}")
         return tree
-=======
-        """
-        Cache value of objective function with model as the ``previous`` one.
-        """
-        self.previous: float = float(self.objective_function(model))
 
     def initialize(self):
         """
@@ -220,5 +215,4 @@
         """
         attr = "previous"
         if hasattr(self, attr):
-            delattr(self, attr)
->>>>>>> 89f72c63
+            delattr(self, attr)