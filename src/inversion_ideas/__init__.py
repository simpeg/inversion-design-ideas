"""
Ideas for inversion framework.
"""

from . import base, utils
from ._version import __version__
from .conditions import ChiTarget, CustomCondition, ModelChanged, ObjectiveChanged
from .constructors import create_inversion
from .data_misfit import DataMisfit
from .directives import IRLS, MultiplierCooler, IrlsFull
from .errors import ConvergenceWarning
from .inversion import Inversion
from .inversion_log import InversionLog, InversionLogRich
from .minimizers import ConjugateGradient
<<<<<<< HEAD
from .regularization import SparseSmallness, TikhonovZero
=======
from .preconditioners import JacobiPreconditioner, get_jacobi_preconditioner
from .regularization import TikhonovZero
>>>>>>> 0f000213

__all__ = [
    "IRLS",
    "ChiTarget",
    "ConjugateGradient",
    "ConvergenceWarning",
    "CustomCondition",
    "DataMisfit",
    "Inversion",
    "InversionLog",
    "InversionLogRich",
<<<<<<< HEAD
    "IrlsFull",
=======
    "JacobiPreconditioner",
>>>>>>> 0f000213
    "ModelChanged",
    "MultiplierCooler",
    "ObjectiveChanged",
    "SparseSmallness",
    "TikhonovZero",
    "__version__",
    "base",
    "create_inversion",
    "get_jacobi_preconditioner",
    "utils",
]<|MERGE_RESOLUTION|>--- conflicted
+++ resolved
@@ -12,12 +12,8 @@
 from .inversion import Inversion
 from .inversion_log import InversionLog, InversionLogRich
 from .minimizers import ConjugateGradient
-<<<<<<< HEAD
+from .preconditioners import JacobiPreconditioner, get_jacobi_preconditioner
 from .regularization import SparseSmallness, TikhonovZero
-=======
-from .preconditioners import JacobiPreconditioner, get_jacobi_preconditioner
-from .regularization import TikhonovZero
->>>>>>> 0f000213
 
 __all__ = [
     "IRLS",
@@ -29,11 +25,8 @@
     "Inversion",
     "InversionLog",
     "InversionLogRich",
-<<<<<<< HEAD
     "IrlsFull",
-=======
     "JacobiPreconditioner",
->>>>>>> 0f000213
     "ModelChanged",
     "MultiplierCooler",
     "ObjectiveChanged",
