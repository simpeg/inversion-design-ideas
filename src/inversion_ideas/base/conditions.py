--- conflicted
+++ resolved
@@ -41,13 +41,12 @@
         # necessary. The base class implements it to provide a common interface, even
         # for those children that don't implement it.
 
-<<<<<<< HEAD
     def info(self, model) -> Tree:
         """
         Display information about the condition for a given model.
         """
         return Tree(_get_info_title(self, model))
-=======
+
     def initialize(self):  # noqa: B027
         """
         Initialize the condition.
@@ -55,7 +54,6 @@
         # This is not an abstract method. Children classes can choose to override it if
         # necessary. The base class implements it to provide a common interface, even
         # for those children that don't implement it.
->>>>>>> 89f72c63
 
     def __and__(self, other) -> "LogicalAnd":
         return LogicalAnd(self, other)
@@ -100,7 +98,6 @@
             if hasattr(condition, "update"):
                 condition.update(model)
 
-<<<<<<< HEAD
     def info(self, model) -> Tree:
         status = self(model)
         checkbox = "x" if status else " "
@@ -117,7 +114,7 @@
             else:
                 raise NotImplementedError()
         return tree
-=======
+
     def initialize(self):
         """
         Initialize the underlying conditions.
@@ -125,7 +122,6 @@
         for condition in (self.condition_a, self.condition_b):
             if hasattr(condition, "initialize"):
                 condition.initialize()
->>>>>>> 89f72c63
 
 
 class LogicalAnd(_Mixin, Condition):
